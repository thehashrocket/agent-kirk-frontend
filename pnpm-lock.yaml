lockfileVersion: '9.0'

settings:
  autoInstallPeers: true
  excludeLinksFromLockfile: false

importers:

  .:
    dependencies:
      '@auth/core':
        specifier: ^0.41.1
        version: 0.41.1(nodemailer@7.0.10)
      '@auth/prisma-adapter':
        specifier: ^2.11.1
        version: 2.11.1(@prisma/client@6.19.0(prisma@6.19.0(typescript@5.9.3))(typescript@5.9.3))(nodemailer@7.0.10)
      '@hookform/resolvers':
        specifier: ^5.2.2
        version: 5.2.2(react-hook-form@7.66.0(react@19.2.0))
      '@next-auth/prisma-adapter':
        specifier: ^1.0.7
<<<<<<< HEAD
        version: 1.0.7(@prisma/client@6.19.0(prisma@6.19.0(typescript@5.9.3))(typescript@5.9.3))(next-auth@4.24.13(@auth/core@0.41.1(nodemailer@7.0.10))(next@15.5.6(react-dom@19.2.0(react@19.2.0))(react@19.2.0))(nodemailer@7.0.10)(react-dom@19.2.0(react@19.2.0))(react@19.2.0))
=======
        version: 1.0.7(@prisma/client@6.19.0(prisma@6.19.0(typescript@5.9.3))(typescript@5.9.3))(next-auth@4.24.13(@auth/core@0.40.0(nodemailer@7.0.10))(next@16.0.1(react-dom@19.2.0(react@19.2.0))(react@19.2.0))(nodemailer@7.0.10)(react-dom@19.2.0(react@19.2.0))(react@19.2.0))
>>>>>>> 8e113f27
      '@prisma/client':
        specifier: ^6.19.0
        version: 6.19.0(prisma@6.19.0(typescript@5.9.3))(typescript@5.9.3)
      '@radix-ui/react-avatar':
        specifier: ^1.1.11
        version: 1.1.11(@types/react-dom@19.2.2(@types/react@19.2.2))(@types/react@19.2.2)(react-dom@19.2.0(react@19.2.0))(react@19.2.0)
      '@radix-ui/react-dialog':
        specifier: ^1.1.15
        version: 1.1.15(@types/react-dom@19.2.2(@types/react@19.2.2))(@types/react@19.2.2)(react-dom@19.2.0(react@19.2.0))(react@19.2.0)
      '@radix-ui/react-dropdown-menu':
        specifier: ^2.1.16
        version: 2.1.16(@types/react-dom@19.2.2(@types/react@19.2.2))(@types/react@19.2.2)(react-dom@19.2.0(react@19.2.0))(react@19.2.0)
      '@radix-ui/react-icons':
        specifier: ^1.3.2
        version: 1.3.2(react@19.2.0)
      '@radix-ui/react-label':
        specifier: ^2.1.8
        version: 2.1.8(@types/react-dom@19.2.2(@types/react@19.2.2))(@types/react@19.2.2)(react-dom@19.2.0(react@19.2.0))(react@19.2.0)
      '@radix-ui/react-popover':
        specifier: ^1.1.15
        version: 1.1.15(@types/react-dom@19.2.2(@types/react@19.2.2))(@types/react@19.2.2)(react-dom@19.2.0(react@19.2.0))(react@19.2.0)
      '@radix-ui/react-scroll-area':
        specifier: ^1.2.10
        version: 1.2.10(@types/react-dom@19.2.2(@types/react@19.2.2))(@types/react@19.2.2)(react-dom@19.2.0(react@19.2.0))(react@19.2.0)
      '@radix-ui/react-select':
        specifier: ^2.2.6
        version: 2.2.6(@types/react-dom@19.2.2(@types/react@19.2.2))(@types/react@19.2.2)(react-dom@19.2.0(react@19.2.0))(react@19.2.0)
      '@radix-ui/react-slot':
        specifier: ^1.2.4
        version: 1.2.4(@types/react@19.2.2)(react@19.2.0)
      '@radix-ui/react-switch':
        specifier: ^1.2.6
        version: 1.2.6(@types/react-dom@19.2.2(@types/react@19.2.2))(@types/react@19.2.2)(react-dom@19.2.0(react@19.2.0))(react@19.2.0)
      '@radix-ui/react-tabs':
        specifier: ^1.1.13
        version: 1.1.13(@types/react-dom@19.2.2(@types/react@19.2.2))(@types/react@19.2.2)(react-dom@19.2.0(react@19.2.0))(react@19.2.0)
      '@radix-ui/react-toast':
        specifier: ^1.2.15
        version: 1.2.15(@types/react-dom@19.2.2(@types/react@19.2.2))(@types/react@19.2.2)(react-dom@19.2.0(react@19.2.0))(react@19.2.0)
      '@radix-ui/react-tooltip':
        specifier: ^1.2.8
        version: 1.2.8(@types/react-dom@19.2.2(@types/react@19.2.2))(@types/react@19.2.2)(react-dom@19.2.0(react@19.2.0))(react@19.2.0)
      '@sendgrid/mail':
        specifier: ^8.1.6
        version: 8.1.6
      '@tanstack/react-query':
        specifier: ^5.90.7
        version: 5.90.7(react@19.2.0)
      '@types/bcrypt':
        specifier: ^6.0.0
        version: 6.0.0
      '@upstash/ratelimit':
        specifier: ^2.0.7
        version: 2.0.7(@upstash/redis@1.35.6)
      '@upstash/redis':
        specifier: ^1.35.6
        version: 1.35.6
      bcrypt:
        specifier: ^6.0.0
        version: 6.0.0
      bcryptjs:
        specifier: ^3.0.3
        version: 3.0.3
      class-variance-authority:
        specifier: ^0.7.1
        version: 0.7.1
      clsx:
        specifier: ^2.1.1
        version: 2.1.1
      date-fns:
        specifier: ^4.1.0
        version: 4.1.0
      date-fns-tz:
        specifier: ^3.2.0
        version: 3.2.0(date-fns@4.1.0)
      dayjs:
        specifier: ^1.11.19
        version: 1.11.19
      dayjs-plugin-utc:
        specifier: ^0.1.2
        version: 0.1.2
      jotai:
        specifier: ^2.15.1
        version: 2.15.1(@types/react@19.2.2)(react@19.2.0)
      lucide-react:
        specifier: ^0.548.0
        version: 0.548.0(react@19.2.0)
      mailgun.js:
        specifier: ^12.1.1
        version: 12.1.1
      next:
        specifier: ^16.0.1
        version: 16.0.1(react-dom@19.2.0(react@19.2.0))(react@19.2.0)
      next-auth:
        specifier: ^4.24.13
<<<<<<< HEAD
        version: 4.24.13(@auth/core@0.41.1(nodemailer@7.0.10))(next@15.5.6(react-dom@19.2.0(react@19.2.0))(react@19.2.0))(nodemailer@7.0.10)(react-dom@19.2.0(react@19.2.0))(react@19.2.0)
=======
        version: 4.24.13(@auth/core@0.40.0(nodemailer@7.0.10))(next@16.0.1(react-dom@19.2.0(react@19.2.0))(react@19.2.0))(nodemailer@7.0.10)(react-dom@19.2.0(react@19.2.0))(react@19.2.0)
>>>>>>> 8e113f27
      next-themes:
        specifier: ^0.4.6
        version: 0.4.6(react-dom@19.2.0(react@19.2.0))(react@19.2.0)
      nodemailer:
        specifier: ^7.0.10
        version: 7.0.10
      react:
        specifier: ^19.2.0
        version: 19.2.0
      react-countup:
        specifier: ^6.5.3
        version: 6.5.3(react@19.2.0)
      react-day-picker:
        specifier: ^9.11.1
        version: 9.11.1(react@19.2.0)
      react-dom:
        specifier: ^19.2.0
        version: 19.2.0(react@19.2.0)
      react-hook-form:
        specifier: ^7.66.0
        version: 7.66.0(react@19.2.0)
      react-intersection-observer:
        specifier: ^10.0.0
        version: 10.0.0(react-dom@19.2.0(react@19.2.0))(react@19.2.0)
      react-markdown:
        specifier: ^10.1.0
        version: 10.1.0(@types/react@19.2.2)(react@19.2.0)
      recharts:
        specifier: ^3.3.0
        version: 3.3.0(@types/react@19.2.2)(react-dom@19.2.0(react@19.2.0))(react-is@18.3.1)(react@19.2.0)(redux@5.0.1)
      sonner:
        specifier: ^2.0.7
        version: 2.0.7(react-dom@19.2.0(react@19.2.0))(react@19.2.0)
      swr:
        specifier: ^2.3.6
        version: 2.3.6(react@19.2.0)
      tailwind-merge:
        specifier: ^3.4.0
        version: 3.4.0
      tailwindcss-animate:
        specifier: ^1.0.7
        version: 1.0.7(tailwindcss@4.1.16)
      zod:
        specifier: ^4.1.12
        version: 4.1.12
      zustand:
        specifier: ^5.0.8
        version: 5.0.8(@types/react@19.2.2)(immer@10.2.0)(react@19.2.0)(use-sync-external-store@1.6.0(react@19.2.0))
    devDependencies:
      '@eslint/eslintrc':
        specifier: ^3.3.1
        version: 3.3.1
      '@tailwindcss/postcss':
        specifier: ^4.1.17
        version: 4.1.17
      '@tailwindcss/typography':
        specifier: ^0.5.19
        version: 0.5.19(tailwindcss@4.1.16)
      '@types/node':
        specifier: ^24.10.0
        version: 24.10.0
      '@types/react':
        specifier: ^19.2.2
        version: 19.2.2
      '@types/react-dom':
        specifier: ^19.2.2
        version: 19.2.2(@types/react@19.2.2)
      eslint:
        specifier: ^9.39.1
        version: 9.39.1(jiti@2.6.1)
      eslint-config-next:
        specifier: ^15.5.6
        version: 15.5.6(eslint@9.39.1(jiti@2.6.1))(typescript@5.9.3)
      prettier:
        specifier: ^3.6.2
        version: 3.6.2
      prettier-plugin-tailwindcss:
        specifier: ^0.7.1
        version: 0.7.1(prettier@3.6.2)
      prisma:
        specifier: ^6.19.0
        version: 6.19.0(typescript@5.9.3)
      tailwindcss:
        specifier: ^4.1.16
        version: 4.1.16
      ts-node:
        specifier: ^10.9.2
        version: 10.9.2(@types/node@24.10.0)(typescript@5.9.3)
      tsx:
        specifier: ^4.20.6
        version: 4.20.6
      typescript:
        specifier: ^5.9.3
        version: 5.9.3

packages:

  '@alloc/quick-lru@5.2.0':
    resolution: {integrity: sha512-UrcABB+4bUrFABwbluTIBErXwvbsU/V7TZWfmbgJfbkwiBuziS9gxdODUyuiecfdGQ85jglMW6juS3+z5TsKLw==}
    engines: {node: '>=10'}

  '@auth/core@0.41.1':
    resolution: {integrity: sha512-t9cJ2zNYAdWMacGRMT6+r4xr1uybIdmYa49calBPeTqwgAFPV/88ac9TEvCR85pvATiSPt8VaNf+Gt24JIT/uw==}
    peerDependencies:
      '@simplewebauthn/browser': ^9.0.1
      '@simplewebauthn/server': ^9.0.2
      nodemailer: ^7.0.7
    peerDependenciesMeta:
      '@simplewebauthn/browser':
        optional: true
      '@simplewebauthn/server':
        optional: true
      nodemailer:
        optional: true

  '@auth/prisma-adapter@2.11.1':
    resolution: {integrity: sha512-Ke7DXP0Fy0Mlmjz/ZJLXwQash2UkA4621xCM0rMtEczr1kppLc/njCbUkHkIQ/PnmILjqSPEKeTjDPsYruvkug==}
    peerDependencies:
      '@prisma/client': '>=2.26.0 || >=3 || >=4 || >=5 || >=6'

  '@babel/runtime@7.28.4':
    resolution: {integrity: sha512-Q/N6JNWvIvPnLDvjlE1OUBLPQHH6l3CltCEsHIujp45zQUSSh8K+gHnaEX45yAT1nyngnINhvWtzN+Nb9D8RAQ==}
    engines: {node: '>=6.9.0'}

  '@cspotcode/source-map-support@0.8.1':
    resolution: {integrity: sha512-IchNf6dN4tHoMFIn/7OE8LWZ19Y6q/67Bmf6vnGREv8RSbBVb9LPJxEcnwrcwX6ixSvaiGoomAUvu4YSxXrVgw==}
    engines: {node: '>=12'}

  '@date-fns/tz@1.4.1':
    resolution: {integrity: sha512-P5LUNhtbj6YfI3iJjw5EL9eUAG6OitD0W3fWQcpQjDRc/QIsL0tRNuO1PcDvPccWL1fSTXXdE1ds+l95DV/OFA==}

  '@emnapi/core@1.7.0':
    resolution: {integrity: sha512-pJdKGq/1iquWYtv1RRSljZklxHCOCAJFJrImO5ZLKPJVJlVUcs8yFwNQlqS0Lo8xT1VAXXTCZocF9n26FWEKsw==}

  '@emnapi/runtime@1.7.0':
    resolution: {integrity: sha512-oAYoQnCYaQZKVS53Fq23ceWMRxq5EhQsE0x0RdQ55jT7wagMu5k+fS39v1fiSLrtrLQlXwVINenqhLMtTrV/1Q==}

  '@emnapi/wasi-threads@1.1.0':
    resolution: {integrity: sha512-WI0DdZ8xFSbgMjR1sFsKABJ/C5OnRrjT06JXbZKexJGrDuPTzZdDYfFlsgcCXCyf+suG5QU2e/y1Wo2V/OapLQ==}

  '@esbuild/aix-ppc64@0.25.12':
    resolution: {integrity: sha512-Hhmwd6CInZ3dwpuGTF8fJG6yoWmsToE+vYgD4nytZVxcu1ulHpUQRAB1UJ8+N1Am3Mz4+xOByoQoSZf4D+CpkA==}
    engines: {node: '>=18'}
    cpu: [ppc64]
    os: [aix]

  '@esbuild/android-arm64@0.25.12':
    resolution: {integrity: sha512-6AAmLG7zwD1Z159jCKPvAxZd4y/VTO0VkprYy+3N2FtJ8+BQWFXU+OxARIwA46c5tdD9SsKGZ/1ocqBS/gAKHg==}
    engines: {node: '>=18'}
    cpu: [arm64]
    os: [android]

  '@esbuild/android-arm@0.25.12':
    resolution: {integrity: sha512-VJ+sKvNA/GE7Ccacc9Cha7bpS8nyzVv0jdVgwNDaR4gDMC/2TTRc33Ip8qrNYUcpkOHUT5OZ0bUcNNVZQ9RLlg==}
    engines: {node: '>=18'}
    cpu: [arm]
    os: [android]

  '@esbuild/android-x64@0.25.12':
    resolution: {integrity: sha512-5jbb+2hhDHx5phYR2By8GTWEzn6I9UqR11Kwf22iKbNpYrsmRB18aX/9ivc5cabcUiAT/wM+YIZ6SG9QO6a8kg==}
    engines: {node: '>=18'}
    cpu: [x64]
    os: [android]

  '@esbuild/darwin-arm64@0.25.12':
    resolution: {integrity: sha512-N3zl+lxHCifgIlcMUP5016ESkeQjLj/959RxxNYIthIg+CQHInujFuXeWbWMgnTo4cp5XVHqFPmpyu9J65C1Yg==}
    engines: {node: '>=18'}
    cpu: [arm64]
    os: [darwin]

  '@esbuild/darwin-x64@0.25.12':
    resolution: {integrity: sha512-HQ9ka4Kx21qHXwtlTUVbKJOAnmG1ipXhdWTmNXiPzPfWKpXqASVcWdnf2bnL73wgjNrFXAa3yYvBSd9pzfEIpA==}
    engines: {node: '>=18'}
    cpu: [x64]
    os: [darwin]

  '@esbuild/freebsd-arm64@0.25.12':
    resolution: {integrity: sha512-gA0Bx759+7Jve03K1S0vkOu5Lg/85dou3EseOGUes8flVOGxbhDDh/iZaoek11Y8mtyKPGF3vP8XhnkDEAmzeg==}
    engines: {node: '>=18'}
    cpu: [arm64]
    os: [freebsd]

  '@esbuild/freebsd-x64@0.25.12':
    resolution: {integrity: sha512-TGbO26Yw2xsHzxtbVFGEXBFH0FRAP7gtcPE7P5yP7wGy7cXK2oO7RyOhL5NLiqTlBh47XhmIUXuGciXEqYFfBQ==}
    engines: {node: '>=18'}
    cpu: [x64]
    os: [freebsd]

  '@esbuild/linux-arm64@0.25.12':
    resolution: {integrity: sha512-8bwX7a8FghIgrupcxb4aUmYDLp8pX06rGh5HqDT7bB+8Rdells6mHvrFHHW2JAOPZUbnjUpKTLg6ECyzvas2AQ==}
    engines: {node: '>=18'}
    cpu: [arm64]
    os: [linux]

  '@esbuild/linux-arm@0.25.12':
    resolution: {integrity: sha512-lPDGyC1JPDou8kGcywY0YILzWlhhnRjdof3UlcoqYmS9El818LLfJJc3PXXgZHrHCAKs/Z2SeZtDJr5MrkxtOw==}
    engines: {node: '>=18'}
    cpu: [arm]
    os: [linux]

  '@esbuild/linux-ia32@0.25.12':
    resolution: {integrity: sha512-0y9KrdVnbMM2/vG8KfU0byhUN+EFCny9+8g202gYqSSVMonbsCfLjUO+rCci7pM0WBEtz+oK/PIwHkzxkyharA==}
    engines: {node: '>=18'}
    cpu: [ia32]
    os: [linux]

  '@esbuild/linux-loong64@0.25.12':
    resolution: {integrity: sha512-h///Lr5a9rib/v1GGqXVGzjL4TMvVTv+s1DPoxQdz7l/AYv6LDSxdIwzxkrPW438oUXiDtwM10o9PmwS/6Z0Ng==}
    engines: {node: '>=18'}
    cpu: [loong64]
    os: [linux]

  '@esbuild/linux-mips64el@0.25.12':
    resolution: {integrity: sha512-iyRrM1Pzy9GFMDLsXn1iHUm18nhKnNMWscjmp4+hpafcZjrr2WbT//d20xaGljXDBYHqRcl8HnxbX6uaA/eGVw==}
    engines: {node: '>=18'}
    cpu: [mips64el]
    os: [linux]

  '@esbuild/linux-ppc64@0.25.12':
    resolution: {integrity: sha512-9meM/lRXxMi5PSUqEXRCtVjEZBGwB7P/D4yT8UG/mwIdze2aV4Vo6U5gD3+RsoHXKkHCfSxZKzmDssVlRj1QQA==}
    engines: {node: '>=18'}
    cpu: [ppc64]
    os: [linux]

  '@esbuild/linux-riscv64@0.25.12':
    resolution: {integrity: sha512-Zr7KR4hgKUpWAwb1f3o5ygT04MzqVrGEGXGLnj15YQDJErYu/BGg+wmFlIDOdJp0PmB0lLvxFIOXZgFRrdjR0w==}
    engines: {node: '>=18'}
    cpu: [riscv64]
    os: [linux]

  '@esbuild/linux-s390x@0.25.12':
    resolution: {integrity: sha512-MsKncOcgTNvdtiISc/jZs/Zf8d0cl/t3gYWX8J9ubBnVOwlk65UIEEvgBORTiljloIWnBzLs4qhzPkJcitIzIg==}
    engines: {node: '>=18'}
    cpu: [s390x]
    os: [linux]

  '@esbuild/linux-x64@0.25.12':
    resolution: {integrity: sha512-uqZMTLr/zR/ed4jIGnwSLkaHmPjOjJvnm6TVVitAa08SLS9Z0VM8wIRx7gWbJB5/J54YuIMInDquWyYvQLZkgw==}
    engines: {node: '>=18'}
    cpu: [x64]
    os: [linux]

  '@esbuild/netbsd-arm64@0.25.12':
    resolution: {integrity: sha512-xXwcTq4GhRM7J9A8Gv5boanHhRa/Q9KLVmcyXHCTaM4wKfIpWkdXiMog/KsnxzJ0A1+nD+zoecuzqPmCRyBGjg==}
    engines: {node: '>=18'}
    cpu: [arm64]
    os: [netbsd]

  '@esbuild/netbsd-x64@0.25.12':
    resolution: {integrity: sha512-Ld5pTlzPy3YwGec4OuHh1aCVCRvOXdH8DgRjfDy/oumVovmuSzWfnSJg+VtakB9Cm0gxNO9BzWkj6mtO1FMXkQ==}
    engines: {node: '>=18'}
    cpu: [x64]
    os: [netbsd]

  '@esbuild/openbsd-arm64@0.25.12':
    resolution: {integrity: sha512-fF96T6KsBo/pkQI950FARU9apGNTSlZGsv1jZBAlcLL1MLjLNIWPBkj5NlSz8aAzYKg+eNqknrUJ24QBybeR5A==}
    engines: {node: '>=18'}
    cpu: [arm64]
    os: [openbsd]

  '@esbuild/openbsd-x64@0.25.12':
    resolution: {integrity: sha512-MZyXUkZHjQxUvzK7rN8DJ3SRmrVrke8ZyRusHlP+kuwqTcfWLyqMOE3sScPPyeIXN/mDJIfGXvcMqCgYKekoQw==}
    engines: {node: '>=18'}
    cpu: [x64]
    os: [openbsd]

  '@esbuild/openharmony-arm64@0.25.12':
    resolution: {integrity: sha512-rm0YWsqUSRrjncSXGA7Zv78Nbnw4XL6/dzr20cyrQf7ZmRcsovpcRBdhD43Nuk3y7XIoW2OxMVvwuRvk9XdASg==}
    engines: {node: '>=18'}
    cpu: [arm64]
    os: [openharmony]

  '@esbuild/sunos-x64@0.25.12':
    resolution: {integrity: sha512-3wGSCDyuTHQUzt0nV7bocDy72r2lI33QL3gkDNGkod22EsYl04sMf0qLb8luNKTOmgF/eDEDP5BFNwoBKH441w==}
    engines: {node: '>=18'}
    cpu: [x64]
    os: [sunos]

  '@esbuild/win32-arm64@0.25.12':
    resolution: {integrity: sha512-rMmLrur64A7+DKlnSuwqUdRKyd3UE7oPJZmnljqEptesKM8wx9J8gx5u0+9Pq0fQQW8vqeKebwNXdfOyP+8Bsg==}
    engines: {node: '>=18'}
    cpu: [arm64]
    os: [win32]

  '@esbuild/win32-ia32@0.25.12':
    resolution: {integrity: sha512-HkqnmmBoCbCwxUKKNPBixiWDGCpQGVsrQfJoVGYLPT41XWF8lHuE5N6WhVia2n4o5QK5M4tYr21827fNhi4byQ==}
    engines: {node: '>=18'}
    cpu: [ia32]
    os: [win32]

  '@esbuild/win32-x64@0.25.12':
    resolution: {integrity: sha512-alJC0uCZpTFrSL0CCDjcgleBXPnCrEAhTBILpeAp7M/OFgoqtAetfBzX0xM00MUsVVPpVjlPuMbREqnZCXaTnA==}
    engines: {node: '>=18'}
    cpu: [x64]
    os: [win32]

  '@eslint-community/eslint-utils@4.9.0':
    resolution: {integrity: sha512-ayVFHdtZ+hsq1t2Dy24wCmGXGe4q9Gu3smhLYALJrr473ZH27MsnSL+LKUlimp4BWJqMDMLmPpx/Q9R3OAlL4g==}
    engines: {node: ^12.22.0 || ^14.17.0 || >=16.0.0}
    peerDependencies:
      eslint: ^6.0.0 || ^7.0.0 || >=8.0.0

  '@eslint-community/regexpp@4.12.2':
    resolution: {integrity: sha512-EriSTlt5OC9/7SXkRSCAhfSxxoSUgBm33OH+IkwbdpgoqsSsUg7y3uh+IICI/Qg4BBWr3U2i39RpmycbxMq4ew==}
    engines: {node: ^12.0.0 || ^14.0.0 || >=16.0.0}

  '@eslint/config-array@0.21.1':
    resolution: {integrity: sha512-aw1gNayWpdI/jSYVgzN5pL0cfzU02GT3NBpeT/DXbx1/1x7ZKxFPd9bwrzygx/qiwIQiJ1sw/zD8qY/kRvlGHA==}
    engines: {node: ^18.18.0 || ^20.9.0 || >=21.1.0}

  '@eslint/config-helpers@0.4.2':
    resolution: {integrity: sha512-gBrxN88gOIf3R7ja5K9slwNayVcZgK6SOUORm2uBzTeIEfeVaIhOpCtTox3P6R7o2jLFwLFTLnC7kU/RGcYEgw==}
    engines: {node: ^18.18.0 || ^20.9.0 || >=21.1.0}

  '@eslint/core@0.17.0':
    resolution: {integrity: sha512-yL/sLrpmtDaFEiUj1osRP4TI2MDz1AddJL+jZ7KSqvBuliN4xqYY54IfdN8qD8Toa6g1iloph1fxQNkjOxrrpQ==}
    engines: {node: ^18.18.0 || ^20.9.0 || >=21.1.0}

  '@eslint/eslintrc@3.3.1':
    resolution: {integrity: sha512-gtF186CXhIl1p4pJNGZw8Yc6RlshoePRvE0X91oPGb3vZ8pM3qOS9W9NGPat9LziaBV7XrJWGylNQXkGcnM3IQ==}
    engines: {node: ^18.18.0 || ^20.9.0 || >=21.1.0}

  '@eslint/js@9.39.1':
    resolution: {integrity: sha512-S26Stp4zCy88tH94QbBv3XCuzRQiZ9yXofEILmglYTh/Ug/a9/umqvgFtYBAo3Lp0nsI/5/qH1CCrbdK3AP1Tw==}
    engines: {node: ^18.18.0 || ^20.9.0 || >=21.1.0}

  '@eslint/object-schema@2.1.7':
    resolution: {integrity: sha512-VtAOaymWVfZcmZbp6E2mympDIHvyjXs/12LqWYjVw6qjrfF+VK+fyG33kChz3nnK+SU5/NeHOqrTEHS8sXO3OA==}
    engines: {node: ^18.18.0 || ^20.9.0 || >=21.1.0}

  '@eslint/plugin-kit@0.4.1':
    resolution: {integrity: sha512-43/qtrDUokr7LJqoF2c3+RInu/t4zfrpYdoSDfYyhg52rwLV6TnOvdG4fXm7IkSB3wErkcmJS9iEhjVtOSEjjA==}
    engines: {node: ^18.18.0 || ^20.9.0 || >=21.1.0}

  '@floating-ui/core@1.7.3':
    resolution: {integrity: sha512-sGnvb5dmrJaKEZ+LDIpguvdX3bDlEllmv4/ClQ9awcmCZrlx5jQyyMWFM5kBI+EyNOCDDiKk8il0zeuX3Zlg/w==}

  '@floating-ui/dom@1.7.4':
    resolution: {integrity: sha512-OOchDgh4F2CchOX94cRVqhvy7b3AFb+/rQXyswmzmGakRfkMgoWVjfnLWkRirfLEfuD4ysVW16eXzwt3jHIzKA==}

  '@floating-ui/react-dom@2.1.6':
    resolution: {integrity: sha512-4JX6rEatQEvlmgU80wZyq9RT96HZJa88q8hp0pBd+LrczeDI4o6uA2M+uvxngVHo4Ihr8uibXxH6+70zhAFrVw==}
    peerDependencies:
      react: '>=16.8.0'
      react-dom: '>=16.8.0'

  '@floating-ui/utils@0.2.10':
    resolution: {integrity: sha512-aGTxbpbg8/b5JfU1HXSrbH3wXZuLPJcNEcZQFMxLs3oSzgtVu6nFPkbbGGUvBcUjKV2YyB9Wxxabo+HEH9tcRQ==}

  '@hookform/resolvers@5.2.2':
    resolution: {integrity: sha512-A/IxlMLShx3KjV/HeTcTfaMxdwy690+L/ZADoeaTltLx+CVuzkeVIPuybK3jrRfw7YZnmdKsVVHAlEPIAEUNlA==}
    peerDependencies:
      react-hook-form: ^7.55.0

  '@humanfs/core@0.19.1':
    resolution: {integrity: sha512-5DyQ4+1JEUzejeK1JGICcideyfUbGixgS9jNgex5nqkW+cY7WZhxBigmieN5Qnw9ZosSNVC9KQKyb+GUaGyKUA==}
    engines: {node: '>=18.18.0'}

  '@humanfs/node@0.16.7':
    resolution: {integrity: sha512-/zUx+yOsIrG4Y43Eh2peDeKCxlRt/gET6aHfaKpuq267qXdYDFViVHfMaLyygZOnl0kGWxFIgsBy8QFuTLUXEQ==}
    engines: {node: '>=18.18.0'}

  '@humanwhocodes/module-importer@1.0.1':
    resolution: {integrity: sha512-bxveV4V8v5Yb4ncFTT3rPSgZBOpCkjfK0y4oVVVJwIuDVBRMDXrPyXRL988i5ap9m9bnyEEjWfm5WkBmtffLfA==}
    engines: {node: '>=12.22'}

  '@humanwhocodes/retry@0.4.3':
    resolution: {integrity: sha512-bV0Tgo9K4hfPCek+aMAn81RppFKv2ySDQeMoSZuvTASywNTnVJCArCZE2FWqpvIatKu7VMRLWlR1EazvVhDyhQ==}
    engines: {node: '>=18.18'}

  '@img/colour@1.0.0':
    resolution: {integrity: sha512-A5P/LfWGFSl6nsckYtjw9da+19jB8hkJ6ACTGcDfEJ0aE+l2n2El7dsVM7UVHZQ9s2lmYMWlrS21YLy2IR1LUw==}
    engines: {node: '>=18'}

  '@img/sharp-darwin-arm64@0.34.4':
    resolution: {integrity: sha512-sitdlPzDVyvmINUdJle3TNHl+AG9QcwiAMsXmccqsCOMZNIdW2/7S26w0LyU8euiLVzFBL3dXPwVCq/ODnf2vA==}
    engines: {node: ^18.17.0 || ^20.3.0 || >=21.0.0}
    cpu: [arm64]
    os: [darwin]

  '@img/sharp-darwin-x64@0.34.4':
    resolution: {integrity: sha512-rZheupWIoa3+SOdF/IcUe1ah4ZDpKBGWcsPX6MT0lYniH9micvIU7HQkYTfrx5Xi8u+YqwLtxC/3vl8TQN6rMg==}
    engines: {node: ^18.17.0 || ^20.3.0 || >=21.0.0}
    cpu: [x64]
    os: [darwin]

  '@img/sharp-libvips-darwin-arm64@1.2.3':
    resolution: {integrity: sha512-QzWAKo7kpHxbuHqUC28DZ9pIKpSi2ts2OJnoIGI26+HMgq92ZZ4vk8iJd4XsxN+tYfNJxzH6W62X5eTcsBymHw==}
    cpu: [arm64]
    os: [darwin]

  '@img/sharp-libvips-darwin-x64@1.2.3':
    resolution: {integrity: sha512-Ju+g2xn1E2AKO6YBhxjj+ACcsPQRHT0bhpglxcEf+3uyPY+/gL8veniKoo96335ZaPo03bdDXMv0t+BBFAbmRA==}
    cpu: [x64]
    os: [darwin]

  '@img/sharp-libvips-linux-arm64@1.2.3':
    resolution: {integrity: sha512-I4RxkXU90cpufazhGPyVujYwfIm9Nk1QDEmiIsaPwdnm013F7RIceaCc87kAH+oUB1ezqEvC6ga4m7MSlqsJvQ==}
    cpu: [arm64]
    os: [linux]

  '@img/sharp-libvips-linux-arm@1.2.3':
    resolution: {integrity: sha512-x1uE93lyP6wEwGvgAIV0gP6zmaL/a0tGzJs/BIDDG0zeBhMnuUPm7ptxGhUbcGs4okDJrk4nxgrmxpib9g6HpA==}
    cpu: [arm]
    os: [linux]

  '@img/sharp-libvips-linux-ppc64@1.2.3':
    resolution: {integrity: sha512-Y2T7IsQvJLMCBM+pmPbM3bKT/yYJvVtLJGfCs4Sp95SjvnFIjynbjzsa7dY1fRJX45FTSfDksbTp6AGWudiyCg==}
    cpu: [ppc64]
    os: [linux]

  '@img/sharp-libvips-linux-s390x@1.2.3':
    resolution: {integrity: sha512-RgWrs/gVU7f+K7P+KeHFaBAJlNkD1nIZuVXdQv6S+fNA6syCcoboNjsV2Pou7zNlVdNQoQUpQTk8SWDHUA3y/w==}
    cpu: [s390x]
    os: [linux]

  '@img/sharp-libvips-linux-x64@1.2.3':
    resolution: {integrity: sha512-3JU7LmR85K6bBiRzSUc/Ff9JBVIFVvq6bomKE0e63UXGeRw2HPVEjoJke1Yx+iU4rL7/7kUjES4dZ/81Qjhyxg==}
    cpu: [x64]
    os: [linux]

  '@img/sharp-libvips-linuxmusl-arm64@1.2.3':
    resolution: {integrity: sha512-F9q83RZ8yaCwENw1GieztSfj5msz7GGykG/BA+MOUefvER69K/ubgFHNeSyUu64amHIYKGDs4sRCMzXVj8sEyw==}
    cpu: [arm64]
    os: [linux]

  '@img/sharp-libvips-linuxmusl-x64@1.2.3':
    resolution: {integrity: sha512-U5PUY5jbc45ANM6tSJpsgqmBF/VsL6LnxJmIf11kB7J5DctHgqm0SkuXzVWtIY90GnJxKnC/JT251TDnk1fu/g==}
    cpu: [x64]
    os: [linux]

  '@img/sharp-linux-arm64@0.34.4':
    resolution: {integrity: sha512-YXU1F/mN/Wu786tl72CyJjP/Ngl8mGHN1hST4BGl+hiW5jhCnV2uRVTNOcaYPs73NeT/H8Upm3y9582JVuZHrQ==}
    engines: {node: ^18.17.0 || ^20.3.0 || >=21.0.0}
    cpu: [arm64]
    os: [linux]

  '@img/sharp-linux-arm@0.34.4':
    resolution: {integrity: sha512-Xyam4mlqM0KkTHYVSuc6wXRmM7LGN0P12li03jAnZ3EJWZqj83+hi8Y9UxZUbxsgsK1qOEwg7O0Bc0LjqQVtxA==}
    engines: {node: ^18.17.0 || ^20.3.0 || >=21.0.0}
    cpu: [arm]
    os: [linux]

  '@img/sharp-linux-ppc64@0.34.4':
    resolution: {integrity: sha512-F4PDtF4Cy8L8hXA2p3TO6s4aDt93v+LKmpcYFLAVdkkD3hSxZzee0rh6/+94FpAynsuMpLX5h+LRsSG3rIciUQ==}
    engines: {node: ^18.17.0 || ^20.3.0 || >=21.0.0}
    cpu: [ppc64]
    os: [linux]

  '@img/sharp-linux-s390x@0.34.4':
    resolution: {integrity: sha512-qVrZKE9Bsnzy+myf7lFKvng6bQzhNUAYcVORq2P7bDlvmF6u2sCmK2KyEQEBdYk+u3T01pVsPrkj943T1aJAsw==}
    engines: {node: ^18.17.0 || ^20.3.0 || >=21.0.0}
    cpu: [s390x]
    os: [linux]

  '@img/sharp-linux-x64@0.34.4':
    resolution: {integrity: sha512-ZfGtcp2xS51iG79c6Vhw9CWqQC8l2Ot8dygxoDoIQPTat/Ov3qAa8qpxSrtAEAJW+UjTXc4yxCjNfxm4h6Xm2A==}
    engines: {node: ^18.17.0 || ^20.3.0 || >=21.0.0}
    cpu: [x64]
    os: [linux]

  '@img/sharp-linuxmusl-arm64@0.34.4':
    resolution: {integrity: sha512-8hDVvW9eu4yHWnjaOOR8kHVrew1iIX+MUgwxSuH2XyYeNRtLUe4VNioSqbNkB7ZYQJj9rUTT4PyRscyk2PXFKA==}
    engines: {node: ^18.17.0 || ^20.3.0 || >=21.0.0}
    cpu: [arm64]
    os: [linux]

  '@img/sharp-linuxmusl-x64@0.34.4':
    resolution: {integrity: sha512-lU0aA5L8QTlfKjpDCEFOZsTYGn3AEiO6db8W5aQDxj0nQkVrZWmN3ZP9sYKWJdtq3PWPhUNlqehWyXpYDcI9Sg==}
    engines: {node: ^18.17.0 || ^20.3.0 || >=21.0.0}
    cpu: [x64]
    os: [linux]

  '@img/sharp-wasm32@0.34.4':
    resolution: {integrity: sha512-33QL6ZO/qpRyG7woB/HUALz28WnTMI2W1jgX3Nu2bypqLIKx/QKMILLJzJjI+SIbvXdG9fUnmrxR7vbi1sTBeA==}
    engines: {node: ^18.17.0 || ^20.3.0 || >=21.0.0}
    cpu: [wasm32]

  '@img/sharp-win32-arm64@0.34.4':
    resolution: {integrity: sha512-2Q250do/5WXTwxW3zjsEuMSv5sUU4Tq9VThWKlU2EYLm4MB7ZeMwF+SFJutldYODXF6jzc6YEOC+VfX0SZQPqA==}
    engines: {node: ^18.17.0 || ^20.3.0 || >=21.0.0}
    cpu: [arm64]
    os: [win32]

  '@img/sharp-win32-ia32@0.34.4':
    resolution: {integrity: sha512-3ZeLue5V82dT92CNL6rsal6I2weKw1cYu+rGKm8fOCCtJTR2gYeUfY3FqUnIJsMUPIH68oS5jmZ0NiJ508YpEw==}
    engines: {node: ^18.17.0 || ^20.3.0 || >=21.0.0}
    cpu: [ia32]
    os: [win32]

  '@img/sharp-win32-x64@0.34.4':
    resolution: {integrity: sha512-xIyj4wpYs8J18sVN3mSQjwrw7fKUqRw+Z5rnHNCy5fYTxigBz81u5mOMPmFumwjcn8+ld1ppptMBCLic1nz6ig==}
    engines: {node: ^18.17.0 || ^20.3.0 || >=21.0.0}
    cpu: [x64]
    os: [win32]

  '@jridgewell/gen-mapping@0.3.13':
    resolution: {integrity: sha512-2kkt/7niJ6MgEPxF0bYdQ6etZaA+fQvDcLKckhy1yIQOzaoKjBBjSj63/aLVjYE3qhRt5dvM+uUyfCg6UKCBbA==}

  '@jridgewell/remapping@2.3.5':
    resolution: {integrity: sha512-LI9u/+laYG4Ds1TDKSJW2YPrIlcVYOwi2fUC6xB43lueCjgxV4lffOCZCtYFiH6TNOX+tQKXx97T4IKHbhyHEQ==}

  '@jridgewell/resolve-uri@3.1.2':
    resolution: {integrity: sha512-bRISgCIjP20/tbWSPWMEi54QVPRZExkuD9lJL+UIxUKtwVJA8wW1Trb1jMs1RFXo1CBTNZ/5hpC9QvmKWdopKw==}
    engines: {node: '>=6.0.0'}

  '@jridgewell/sourcemap-codec@1.5.5':
    resolution: {integrity: sha512-cYQ9310grqxueWbl+WuIUIaiUaDcj7WOq5fVhEljNVgRfOUhY9fy2zTvfoqWsnebh8Sl70VScFbICvJnLKB0Og==}

  '@jridgewell/trace-mapping@0.3.31':
    resolution: {integrity: sha512-zzNR+SdQSDJzc8joaeP8QQoCQr8NuYx2dIIytl1QeBEZHJ9uW6hebsrYgbz8hJwUQao3TWCMtmfV8Nu1twOLAw==}

  '@jridgewell/trace-mapping@0.3.9':
    resolution: {integrity: sha512-3Belt6tdc8bPgAtbcmdtNJlirVoTmEb5e2gC94PnkwEW9jI6CAHUeoG85tjWP5WquqfavoMtMwiG4P926ZKKuQ==}

  '@napi-rs/wasm-runtime@0.2.12':
    resolution: {integrity: sha512-ZVWUcfwY4E/yPitQJl481FjFo3K22D6qF0DuFH6Y/nbnE11GY5uguDxZMGXPQ8WQ0128MXQD7TnfHyK4oWoIJQ==}

  '@next-auth/prisma-adapter@1.0.7':
    resolution: {integrity: sha512-Cdko4KfcmKjsyHFrWwZ//lfLUbcLqlyFqjd/nYE2m3aZ7tjMNUjpks47iw7NTCnXf+5UWz5Ypyt1dSs1EP5QJw==}
    peerDependencies:
      '@prisma/client': '>=2.26.0 || >=3'
      next-auth: ^4

  '@next/env@16.0.1':
    resolution: {integrity: sha512-LFvlK0TG2L3fEOX77OC35KowL8D7DlFF45C0OvKMC4hy8c/md1RC4UMNDlUGJqfCoCS2VWrZ4dSE6OjaX5+8mw==}

  '@next/eslint-plugin-next@15.5.6':
    resolution: {integrity: sha512-YxDvsT2fwy1j5gMqk3ppXlsgDopHnkM4BoxSVASbvvgh5zgsK8lvWerDzPip8k3WVzsTZ1O7A7si1KNfN4OZfQ==}

  '@next/swc-darwin-arm64@16.0.1':
    resolution: {integrity: sha512-R0YxRp6/4W7yG1nKbfu41bp3d96a0EalonQXiMe+1H9GTHfKxGNCGFNWUho18avRBPsO8T3RmdWuzmfurlQPbg==}
    engines: {node: '>= 10'}
    cpu: [arm64]
    os: [darwin]

  '@next/swc-darwin-x64@16.0.1':
    resolution: {integrity: sha512-kETZBocRux3xITiZtOtVoVvXyQLB7VBxN7L6EPqgI5paZiUlnsgYv4q8diTNYeHmF9EiehydOBo20lTttCbHAg==}
    engines: {node: '>= 10'}
    cpu: [x64]
    os: [darwin]

  '@next/swc-linux-arm64-gnu@16.0.1':
    resolution: {integrity: sha512-hWg3BtsxQuSKhfe0LunJoqxjO4NEpBmKkE+P2Sroos7yB//OOX3jD5ISP2wv8QdUwtRehMdwYz6VB50mY6hqAg==}
    engines: {node: '>= 10'}
    cpu: [arm64]
    os: [linux]

  '@next/swc-linux-arm64-musl@16.0.1':
    resolution: {integrity: sha512-UPnOvYg+fjAhP3b1iQStcYPWeBFRLrugEyK/lDKGk7kLNua8t5/DvDbAEFotfV1YfcOY6bru76qN9qnjLoyHCQ==}
    engines: {node: '>= 10'}
    cpu: [arm64]
    os: [linux]

  '@next/swc-linux-x64-gnu@16.0.1':
    resolution: {integrity: sha512-Et81SdWkcRqAJziIgFtsFyJizHoWne4fzJkvjd6V4wEkWTB4MX6J0uByUb0peiJQ4WeAt6GGmMszE5KrXK6WKg==}
    engines: {node: '>= 10'}
    cpu: [x64]
    os: [linux]

  '@next/swc-linux-x64-musl@16.0.1':
    resolution: {integrity: sha512-qBbgYEBRrC1egcG03FZaVfVxrJm8wBl7vr8UFKplnxNRprctdP26xEv9nJ07Ggq4y1adwa0nz2mz83CELY7N6Q==}
    engines: {node: '>= 10'}
    cpu: [x64]
    os: [linux]

  '@next/swc-win32-arm64-msvc@16.0.1':
    resolution: {integrity: sha512-cPuBjYP6I699/RdbHJonb3BiRNEDm5CKEBuJ6SD8k3oLam2fDRMKAvmrli4QMDgT2ixyRJ0+DTkiODbIQhRkeQ==}
    engines: {node: '>= 10'}
    cpu: [arm64]
    os: [win32]

  '@next/swc-win32-x64-msvc@16.0.1':
    resolution: {integrity: sha512-XeEUJsE4JYtfrXe/LaJn3z1pD19fK0Q6Er8Qoufi+HqvdO4LEPyCxLUt4rxA+4RfYo6S9gMlmzCMU2F+AatFqQ==}
    engines: {node: '>= 10'}
    cpu: [x64]
    os: [win32]

  '@nodelib/fs.scandir@2.1.5':
    resolution: {integrity: sha512-vq24Bq3ym5HEQm2NKCr3yXDwjc7vTsEThRDnkp2DK9p1uqLR+DHurm/NOTo0KG7HYHU7eppKZj3MyqYuMBf62g==}
    engines: {node: '>= 8'}

  '@nodelib/fs.stat@2.0.5':
    resolution: {integrity: sha512-RkhPPp2zrqDAQA/2jNhnztcPAlv64XdhIp7a7454A5ovI7Bukxgt7MX7udwAu3zg1DcpPU0rz3VV1SeaqvY4+A==}
    engines: {node: '>= 8'}

  '@nodelib/fs.walk@1.2.8':
    resolution: {integrity: sha512-oGB+UxlgWcgQkgwo8GcEGwemoTFt3FIO9ababBmaGwXIoBKZ+GTy0pP185beGg7Llih/NSHSV2XAs1lnznocSg==}
    engines: {node: '>= 8'}

  '@nolyfill/is-core-module@1.0.39':
    resolution: {integrity: sha512-nn5ozdjYQpUCZlWGuxcJY/KpxkWQs4DcbMCmKojjyrYDEAGy4Ce19NN4v5MduafTwJlbKc99UA8YhSVqq9yPZA==}
    engines: {node: '>=12.4.0'}

  '@panva/hkdf@1.2.1':
    resolution: {integrity: sha512-6oclG6Y3PiDFcoyk8srjLfVKyMfVCKJ27JwNPViuXziFpmdz+MZnZN/aKY0JGXgYuO/VghU0jcOAZgWXZ1Dmrw==}

  '@prisma/client@6.19.0':
    resolution: {integrity: sha512-QXFT+N/bva/QI2qoXmjBzL7D6aliPffIwP+81AdTGq0FXDoLxLkWivGMawG8iM5B9BKfxLIXxfWWAF6wbuJU6g==}
    engines: {node: '>=18.18'}
    peerDependencies:
      prisma: '*'
      typescript: '>=5.1.0'
    peerDependenciesMeta:
      prisma:
        optional: true
      typescript:
        optional: true

  '@prisma/config@6.19.0':
    resolution: {integrity: sha512-zwCayme+NzI/WfrvFEtkFhhOaZb/hI+X8TTjzjJ252VbPxAl2hWHK5NMczmnG9sXck2lsXrxIZuK524E25UNmg==}

  '@prisma/debug@6.19.0':
    resolution: {integrity: sha512-8hAdGG7JmxrzFcTzXZajlQCidX0XNkMJkpqtfbLV54wC6LSSX6Vni25W/G+nAANwLnZ2TmwkfIuWetA7jJxJFA==}

  '@prisma/engines-version@6.19.0-26.2ba551f319ab1df4bc874a89965d8b3641056773':
    resolution: {integrity: sha512-gV7uOBQfAFlWDvPJdQxMT1aSRur3a0EkU/6cfbAC5isV67tKDWUrPauyaHNpB+wN1ebM4A9jn/f4gH+3iHSYSQ==}

  '@prisma/engines@6.19.0':
    resolution: {integrity: sha512-pMRJ+1S6NVdXoB8QJAPIGpKZevFjxhKt0paCkRDTZiczKb7F4yTgRP8M4JdVkpQwmaD4EoJf6qA+p61godDokw==}

  '@prisma/fetch-engine@6.19.0':
    resolution: {integrity: sha512-OOx2Lda0DGrZ1rodADT06ZGqHzr7HY7LNMaFE2Vp8dp146uJld58sRuasdX0OiwpHgl8SqDTUKHNUyzEq7pDdQ==}

  '@prisma/get-platform@6.19.0':
    resolution: {integrity: sha512-ym85WDO2yDhC3fIXHWYpG3kVMBA49cL1XD2GCsCF8xbwoy2OkDQY44gEbAt2X46IQ4Apq9H6g0Ex1iFfPqEkHA==}

  '@radix-ui/number@1.1.1':
    resolution: {integrity: sha512-MkKCwxlXTgz6CFoJx3pCwn07GKp36+aZyu/u2Ln2VrA5DcdyCZkASEDBTd8x5whTQQL5CiYf4prXKLcgQdv29g==}

  '@radix-ui/primitive@1.1.3':
    resolution: {integrity: sha512-JTF99U/6XIjCBo0wqkU5sK10glYe27MRRsfwoiq5zzOEZLHU3A3KCMa5X/azekYRCJ0HlwI0crAXS/5dEHTzDg==}

  '@radix-ui/react-arrow@1.1.7':
    resolution: {integrity: sha512-F+M1tLhO+mlQaOWspE8Wstg+z6PwxwRd8oQ8IXceWz92kfAmalTRf0EjrouQeo7QssEPfCn05B4Ihs1K9WQ/7w==}
    peerDependencies:
      '@types/react': '*'
      '@types/react-dom': '*'
      react: ^16.8 || ^17.0 || ^18.0 || ^19.0 || ^19.0.0-rc
      react-dom: ^16.8 || ^17.0 || ^18.0 || ^19.0 || ^19.0.0-rc
    peerDependenciesMeta:
      '@types/react':
        optional: true
      '@types/react-dom':
        optional: true

  '@radix-ui/react-avatar@1.1.11':
    resolution: {integrity: sha512-0Qk603AHGV28BOBO34p7IgD5m+V5Sg/YovfayABkoDDBM5d3NCx0Mp4gGrjzLGes1jV5eNOE1r3itqOR33VC6Q==}
    peerDependencies:
      '@types/react': '*'
      '@types/react-dom': '*'
      react: ^16.8 || ^17.0 || ^18.0 || ^19.0 || ^19.0.0-rc
      react-dom: ^16.8 || ^17.0 || ^18.0 || ^19.0 || ^19.0.0-rc
    peerDependenciesMeta:
      '@types/react':
        optional: true
      '@types/react-dom':
        optional: true

  '@radix-ui/react-collection@1.1.7':
    resolution: {integrity: sha512-Fh9rGN0MoI4ZFUNyfFVNU4y9LUz93u9/0K+yLgA2bwRojxM8JU1DyvvMBabnZPBgMWREAJvU2jjVzq+LrFUglw==}
    peerDependencies:
      '@types/react': '*'
      '@types/react-dom': '*'
      react: ^16.8 || ^17.0 || ^18.0 || ^19.0 || ^19.0.0-rc
      react-dom: ^16.8 || ^17.0 || ^18.0 || ^19.0 || ^19.0.0-rc
    peerDependenciesMeta:
      '@types/react':
        optional: true
      '@types/react-dom':
        optional: true

  '@radix-ui/react-compose-refs@1.1.2':
    resolution: {integrity: sha512-z4eqJvfiNnFMHIIvXP3CY57y2WJs5g2v3X0zm9mEJkrkNv4rDxu+sg9Jh8EkXyeqBkB7SOcboo9dMVqhyrACIg==}
    peerDependencies:
      '@types/react': '*'
      react: ^16.8 || ^17.0 || ^18.0 || ^19.0 || ^19.0.0-rc
    peerDependenciesMeta:
      '@types/react':
        optional: true

  '@radix-ui/react-context@1.1.2':
    resolution: {integrity: sha512-jCi/QKUM2r1Ju5a3J64TH2A5SpKAgh0LpknyqdQ4m6DCV0xJ2HG1xARRwNGPQfi1SLdLWZ1OJz6F4OMBBNiGJA==}
    peerDependencies:
      '@types/react': '*'
      react: ^16.8 || ^17.0 || ^18.0 || ^19.0 || ^19.0.0-rc
    peerDependenciesMeta:
      '@types/react':
        optional: true

  '@radix-ui/react-context@1.1.3':
    resolution: {integrity: sha512-ieIFACdMpYfMEjF0rEf5KLvfVyIkOz6PDGyNnP+u+4xQ6jny3VCgA4OgXOwNx2aUkxn8zx9fiVcM8CfFYv9Lxw==}
    peerDependencies:
      '@types/react': '*'
      react: ^16.8 || ^17.0 || ^18.0 || ^19.0 || ^19.0.0-rc
    peerDependenciesMeta:
      '@types/react':
        optional: true

  '@radix-ui/react-dialog@1.1.15':
    resolution: {integrity: sha512-TCglVRtzlffRNxRMEyR36DGBLJpeusFcgMVD9PZEzAKnUs1lKCgX5u9BmC2Yg+LL9MgZDugFFs1Vl+Jp4t/PGw==}
    peerDependencies:
      '@types/react': '*'
      '@types/react-dom': '*'
      react: ^16.8 || ^17.0 || ^18.0 || ^19.0 || ^19.0.0-rc
      react-dom: ^16.8 || ^17.0 || ^18.0 || ^19.0 || ^19.0.0-rc
    peerDependenciesMeta:
      '@types/react':
        optional: true
      '@types/react-dom':
        optional: true

  '@radix-ui/react-direction@1.1.1':
    resolution: {integrity: sha512-1UEWRX6jnOA2y4H5WczZ44gOOjTEmlqv1uNW4GAJEO5+bauCBhv8snY65Iw5/VOS/ghKN9gr2KjnLKxrsvoMVw==}
    peerDependencies:
      '@types/react': '*'
      react: ^16.8 || ^17.0 || ^18.0 || ^19.0 || ^19.0.0-rc
    peerDependenciesMeta:
      '@types/react':
        optional: true

  '@radix-ui/react-dismissable-layer@1.1.11':
    resolution: {integrity: sha512-Nqcp+t5cTB8BinFkZgXiMJniQH0PsUt2k51FUhbdfeKvc4ACcG2uQniY/8+h1Yv6Kza4Q7lD7PQV0z0oicE0Mg==}
    peerDependencies:
      '@types/react': '*'
      '@types/react-dom': '*'
      react: ^16.8 || ^17.0 || ^18.0 || ^19.0 || ^19.0.0-rc
      react-dom: ^16.8 || ^17.0 || ^18.0 || ^19.0 || ^19.0.0-rc
    peerDependenciesMeta:
      '@types/react':
        optional: true
      '@types/react-dom':
        optional: true

  '@radix-ui/react-dropdown-menu@2.1.16':
    resolution: {integrity: sha512-1PLGQEynI/3OX/ftV54COn+3Sud/Mn8vALg2rWnBLnRaGtJDduNW/22XjlGgPdpcIbiQxjKtb7BkcjP00nqfJw==}
    peerDependencies:
      '@types/react': '*'
      '@types/react-dom': '*'
      react: ^16.8 || ^17.0 || ^18.0 || ^19.0 || ^19.0.0-rc
      react-dom: ^16.8 || ^17.0 || ^18.0 || ^19.0 || ^19.0.0-rc
    peerDependenciesMeta:
      '@types/react':
        optional: true
      '@types/react-dom':
        optional: true

  '@radix-ui/react-focus-guards@1.1.3':
    resolution: {integrity: sha512-0rFg/Rj2Q62NCm62jZw0QX7a3sz6QCQU0LpZdNrJX8byRGaGVTqbrW9jAoIAHyMQqsNpeZ81YgSizOt5WXq0Pw==}
    peerDependencies:
      '@types/react': '*'
      react: ^16.8 || ^17.0 || ^18.0 || ^19.0 || ^19.0.0-rc
    peerDependenciesMeta:
      '@types/react':
        optional: true

  '@radix-ui/react-focus-scope@1.1.7':
    resolution: {integrity: sha512-t2ODlkXBQyn7jkl6TNaw/MtVEVvIGelJDCG41Okq/KwUsJBwQ4XVZsHAVUkK4mBv3ewiAS3PGuUWuY2BoK4ZUw==}
    peerDependencies:
      '@types/react': '*'
      '@types/react-dom': '*'
      react: ^16.8 || ^17.0 || ^18.0 || ^19.0 || ^19.0.0-rc
      react-dom: ^16.8 || ^17.0 || ^18.0 || ^19.0 || ^19.0.0-rc
    peerDependenciesMeta:
      '@types/react':
        optional: true
      '@types/react-dom':
        optional: true

  '@radix-ui/react-icons@1.3.2':
    resolution: {integrity: sha512-fyQIhGDhzfc9pK2kH6Pl9c4BDJGfMkPqkyIgYDthyNYoNg3wVhoJMMh19WS4Up/1KMPFVpNsT2q3WmXn2N1m6g==}
    peerDependencies:
      react: ^16.x || ^17.x || ^18.x || ^19.0.0 || ^19.0.0-rc

  '@radix-ui/react-id@1.1.1':
    resolution: {integrity: sha512-kGkGegYIdQsOb4XjsfM97rXsiHaBwco+hFI66oO4s9LU+PLAC5oJ7khdOVFxkhsmlbpUqDAvXw11CluXP+jkHg==}
    peerDependencies:
      '@types/react': '*'
      react: ^16.8 || ^17.0 || ^18.0 || ^19.0 || ^19.0.0-rc
    peerDependenciesMeta:
      '@types/react':
        optional: true

  '@radix-ui/react-label@2.1.8':
    resolution: {integrity: sha512-FmXs37I6hSBVDlO4y764TNz1rLgKwjJMQ0EGte6F3Cb3f4bIuHB/iLa/8I9VKkmOy+gNHq8rql3j686ACVV21A==}
    peerDependencies:
      '@types/react': '*'
      '@types/react-dom': '*'
      react: ^16.8 || ^17.0 || ^18.0 || ^19.0 || ^19.0.0-rc
      react-dom: ^16.8 || ^17.0 || ^18.0 || ^19.0 || ^19.0.0-rc
    peerDependenciesMeta:
      '@types/react':
        optional: true
      '@types/react-dom':
        optional: true

  '@radix-ui/react-menu@2.1.16':
    resolution: {integrity: sha512-72F2T+PLlphrqLcAotYPp0uJMr5SjP5SL01wfEspJbru5Zs5vQaSHb4VB3ZMJPimgHHCHG7gMOeOB9H3Hdmtxg==}
    peerDependencies:
      '@types/react': '*'
      '@types/react-dom': '*'
      react: ^16.8 || ^17.0 || ^18.0 || ^19.0 || ^19.0.0-rc
      react-dom: ^16.8 || ^17.0 || ^18.0 || ^19.0 || ^19.0.0-rc
    peerDependenciesMeta:
      '@types/react':
        optional: true
      '@types/react-dom':
        optional: true

  '@radix-ui/react-popover@1.1.15':
    resolution: {integrity: sha512-kr0X2+6Yy/vJzLYJUPCZEc8SfQcf+1COFoAqauJm74umQhta9M7lNJHP7QQS3vkvcGLQUbWpMzwrXYwrYztHKA==}
    peerDependencies:
      '@types/react': '*'
      '@types/react-dom': '*'
      react: ^16.8 || ^17.0 || ^18.0 || ^19.0 || ^19.0.0-rc
      react-dom: ^16.8 || ^17.0 || ^18.0 || ^19.0 || ^19.0.0-rc
    peerDependenciesMeta:
      '@types/react':
        optional: true
      '@types/react-dom':
        optional: true

  '@radix-ui/react-popper@1.2.8':
    resolution: {integrity: sha512-0NJQ4LFFUuWkE7Oxf0htBKS6zLkkjBH+hM1uk7Ng705ReR8m/uelduy1DBo0PyBXPKVnBA6YBlU94MBGXrSBCw==}
    peerDependencies:
      '@types/react': '*'
      '@types/react-dom': '*'
      react: ^16.8 || ^17.0 || ^18.0 || ^19.0 || ^19.0.0-rc
      react-dom: ^16.8 || ^17.0 || ^18.0 || ^19.0 || ^19.0.0-rc
    peerDependenciesMeta:
      '@types/react':
        optional: true
      '@types/react-dom':
        optional: true

  '@radix-ui/react-portal@1.1.9':
    resolution: {integrity: sha512-bpIxvq03if6UNwXZ+HTK71JLh4APvnXntDc6XOX8UVq4XQOVl7lwok0AvIl+b8zgCw3fSaVTZMpAPPagXbKmHQ==}
    peerDependencies:
      '@types/react': '*'
      '@types/react-dom': '*'
      react: ^16.8 || ^17.0 || ^18.0 || ^19.0 || ^19.0.0-rc
      react-dom: ^16.8 || ^17.0 || ^18.0 || ^19.0 || ^19.0.0-rc
    peerDependenciesMeta:
      '@types/react':
        optional: true
      '@types/react-dom':
        optional: true

  '@radix-ui/react-presence@1.1.5':
    resolution: {integrity: sha512-/jfEwNDdQVBCNvjkGit4h6pMOzq8bHkopq458dPt2lMjx+eBQUohZNG9A7DtO/O5ukSbxuaNGXMjHicgwy6rQQ==}
    peerDependencies:
      '@types/react': '*'
      '@types/react-dom': '*'
      react: ^16.8 || ^17.0 || ^18.0 || ^19.0 || ^19.0.0-rc
      react-dom: ^16.8 || ^17.0 || ^18.0 || ^19.0 || ^19.0.0-rc
    peerDependenciesMeta:
      '@types/react':
        optional: true
      '@types/react-dom':
        optional: true

  '@radix-ui/react-primitive@2.1.3':
    resolution: {integrity: sha512-m9gTwRkhy2lvCPe6QJp4d3G1TYEUHn/FzJUtq9MjH46an1wJU+GdoGC5VLof8RX8Ft/DlpshApkhswDLZzHIcQ==}
    peerDependencies:
      '@types/react': '*'
      '@types/react-dom': '*'
      react: ^16.8 || ^17.0 || ^18.0 || ^19.0 || ^19.0.0-rc
      react-dom: ^16.8 || ^17.0 || ^18.0 || ^19.0 || ^19.0.0-rc
    peerDependenciesMeta:
      '@types/react':
        optional: true
      '@types/react-dom':
        optional: true

  '@radix-ui/react-primitive@2.1.4':
    resolution: {integrity: sha512-9hQc4+GNVtJAIEPEqlYqW5RiYdrr8ea5XQ0ZOnD6fgru+83kqT15mq2OCcbe8KnjRZl5vF3ks69AKz3kh1jrhg==}
    peerDependencies:
      '@types/react': '*'
      '@types/react-dom': '*'
      react: ^16.8 || ^17.0 || ^18.0 || ^19.0 || ^19.0.0-rc
      react-dom: ^16.8 || ^17.0 || ^18.0 || ^19.0 || ^19.0.0-rc
    peerDependenciesMeta:
      '@types/react':
        optional: true
      '@types/react-dom':
        optional: true

  '@radix-ui/react-roving-focus@1.1.11':
    resolution: {integrity: sha512-7A6S9jSgm/S+7MdtNDSb+IU859vQqJ/QAtcYQcfFC6W8RS4IxIZDldLR0xqCFZ6DCyrQLjLPsxtTNch5jVA4lA==}
    peerDependencies:
      '@types/react': '*'
      '@types/react-dom': '*'
      react: ^16.8 || ^17.0 || ^18.0 || ^19.0 || ^19.0.0-rc
      react-dom: ^16.8 || ^17.0 || ^18.0 || ^19.0 || ^19.0.0-rc
    peerDependenciesMeta:
      '@types/react':
        optional: true
      '@types/react-dom':
        optional: true

  '@radix-ui/react-scroll-area@1.2.10':
    resolution: {integrity: sha512-tAXIa1g3sM5CGpVT0uIbUx/U3Gs5N8T52IICuCtObaos1S8fzsrPXG5WObkQN3S6NVl6wKgPhAIiBGbWnvc97A==}
    peerDependencies:
      '@types/react': '*'
      '@types/react-dom': '*'
      react: ^16.8 || ^17.0 || ^18.0 || ^19.0 || ^19.0.0-rc
      react-dom: ^16.8 || ^17.0 || ^18.0 || ^19.0 || ^19.0.0-rc
    peerDependenciesMeta:
      '@types/react':
        optional: true
      '@types/react-dom':
        optional: true

  '@radix-ui/react-select@2.2.6':
    resolution: {integrity: sha512-I30RydO+bnn2PQztvo25tswPH+wFBjehVGtmagkU78yMdwTwVf12wnAOF+AeP8S2N8xD+5UPbGhkUfPyvT+mwQ==}
    peerDependencies:
      '@types/react': '*'
      '@types/react-dom': '*'
      react: ^16.8 || ^17.0 || ^18.0 || ^19.0 || ^19.0.0-rc
      react-dom: ^16.8 || ^17.0 || ^18.0 || ^19.0 || ^19.0.0-rc
    peerDependenciesMeta:
      '@types/react':
        optional: true
      '@types/react-dom':
        optional: true

  '@radix-ui/react-slot@1.2.3':
    resolution: {integrity: sha512-aeNmHnBxbi2St0au6VBVC7JXFlhLlOnvIIlePNniyUNAClzmtAUEY8/pBiK3iHjufOlwA+c20/8jngo7xcrg8A==}
    peerDependencies:
      '@types/react': '*'
      react: ^16.8 || ^17.0 || ^18.0 || ^19.0 || ^19.0.0-rc
    peerDependenciesMeta:
      '@types/react':
        optional: true

  '@radix-ui/react-slot@1.2.4':
    resolution: {integrity: sha512-Jl+bCv8HxKnlTLVrcDE8zTMJ09R9/ukw4qBs/oZClOfoQk/cOTbDn+NceXfV7j09YPVQUryJPHurafcSg6EVKA==}
    peerDependencies:
      '@types/react': '*'
      react: ^16.8 || ^17.0 || ^18.0 || ^19.0 || ^19.0.0-rc
    peerDependenciesMeta:
      '@types/react':
        optional: true

  '@radix-ui/react-switch@1.2.6':
    resolution: {integrity: sha512-bByzr1+ep1zk4VubeEVViV592vu2lHE2BZY5OnzehZqOOgogN80+mNtCqPkhn2gklJqOpxWgPoYTSnhBCqpOXQ==}
    peerDependencies:
      '@types/react': '*'
      '@types/react-dom': '*'
      react: ^16.8 || ^17.0 || ^18.0 || ^19.0 || ^19.0.0-rc
      react-dom: ^16.8 || ^17.0 || ^18.0 || ^19.0 || ^19.0.0-rc
    peerDependenciesMeta:
      '@types/react':
        optional: true
      '@types/react-dom':
        optional: true

  '@radix-ui/react-tabs@1.1.13':
    resolution: {integrity: sha512-7xdcatg7/U+7+Udyoj2zodtI9H/IIopqo+YOIcZOq1nJwXWBZ9p8xiu5llXlekDbZkca79a/fozEYQXIA4sW6A==}
    peerDependencies:
      '@types/react': '*'
      '@types/react-dom': '*'
      react: ^16.8 || ^17.0 || ^18.0 || ^19.0 || ^19.0.0-rc
      react-dom: ^16.8 || ^17.0 || ^18.0 || ^19.0 || ^19.0.0-rc
    peerDependenciesMeta:
      '@types/react':
        optional: true
      '@types/react-dom':
        optional: true

  '@radix-ui/react-toast@1.2.15':
    resolution: {integrity: sha512-3OSz3TacUWy4WtOXV38DggwxoqJK4+eDkNMl5Z/MJZaoUPaP4/9lf81xXMe1I2ReTAptverZUpbPY4wWwWyL5g==}
    peerDependencies:
      '@types/react': '*'
      '@types/react-dom': '*'
      react: ^16.8 || ^17.0 || ^18.0 || ^19.0 || ^19.0.0-rc
      react-dom: ^16.8 || ^17.0 || ^18.0 || ^19.0 || ^19.0.0-rc
    peerDependenciesMeta:
      '@types/react':
        optional: true
      '@types/react-dom':
        optional: true

  '@radix-ui/react-tooltip@1.2.8':
    resolution: {integrity: sha512-tY7sVt1yL9ozIxvmbtN5qtmH2krXcBCfjEiCgKGLqunJHvgvZG2Pcl2oQ3kbcZARb1BGEHdkLzcYGO8ynVlieg==}
    peerDependencies:
      '@types/react': '*'
      '@types/react-dom': '*'
      react: ^16.8 || ^17.0 || ^18.0 || ^19.0 || ^19.0.0-rc
      react-dom: ^16.8 || ^17.0 || ^18.0 || ^19.0 || ^19.0.0-rc
    peerDependenciesMeta:
      '@types/react':
        optional: true
      '@types/react-dom':
        optional: true

  '@radix-ui/react-use-callback-ref@1.1.1':
    resolution: {integrity: sha512-FkBMwD+qbGQeMu1cOHnuGB6x4yzPjho8ap5WtbEJ26umhgqVXbhekKUQO+hZEL1vU92a3wHwdp0HAcqAUF5iDg==}
    peerDependencies:
      '@types/react': '*'
      react: ^16.8 || ^17.0 || ^18.0 || ^19.0 || ^19.0.0-rc
    peerDependenciesMeta:
      '@types/react':
        optional: true

  '@radix-ui/react-use-controllable-state@1.2.2':
    resolution: {integrity: sha512-BjasUjixPFdS+NKkypcyyN5Pmg83Olst0+c6vGov0diwTEo6mgdqVR6hxcEgFuh4QrAs7Rc+9KuGJ9TVCj0Zzg==}
    peerDependencies:
      '@types/react': '*'
      react: ^16.8 || ^17.0 || ^18.0 || ^19.0 || ^19.0.0-rc
    peerDependenciesMeta:
      '@types/react':
        optional: true

  '@radix-ui/react-use-effect-event@0.0.2':
    resolution: {integrity: sha512-Qp8WbZOBe+blgpuUT+lw2xheLP8q0oatc9UpmiemEICxGvFLYmHm9QowVZGHtJlGbS6A6yJ3iViad/2cVjnOiA==}
    peerDependencies:
      '@types/react': '*'
      react: ^16.8 || ^17.0 || ^18.0 || ^19.0 || ^19.0.0-rc
    peerDependenciesMeta:
      '@types/react':
        optional: true

  '@radix-ui/react-use-escape-keydown@1.1.1':
    resolution: {integrity: sha512-Il0+boE7w/XebUHyBjroE+DbByORGR9KKmITzbR7MyQ4akpORYP/ZmbhAr0DG7RmmBqoOnZdy2QlvajJ2QA59g==}
    peerDependencies:
      '@types/react': '*'
      react: ^16.8 || ^17.0 || ^18.0 || ^19.0 || ^19.0.0-rc
    peerDependenciesMeta:
      '@types/react':
        optional: true

  '@radix-ui/react-use-is-hydrated@0.1.0':
    resolution: {integrity: sha512-U+UORVEq+cTnRIaostJv9AGdV3G6Y+zbVd+12e18jQ5A3c0xL03IhnHuiU4UV69wolOQp5GfR58NW/EgdQhwOA==}
    peerDependencies:
      '@types/react': '*'
      react: ^16.8 || ^17.0 || ^18.0 || ^19.0 || ^19.0.0-rc
    peerDependenciesMeta:
      '@types/react':
        optional: true

  '@radix-ui/react-use-layout-effect@1.1.1':
    resolution: {integrity: sha512-RbJRS4UWQFkzHTTwVymMTUv8EqYhOp8dOOviLj2ugtTiXRaRQS7GLGxZTLL1jWhMeoSCf5zmcZkqTl9IiYfXcQ==}
    peerDependencies:
      '@types/react': '*'
      react: ^16.8 || ^17.0 || ^18.0 || ^19.0 || ^19.0.0-rc
    peerDependenciesMeta:
      '@types/react':
        optional: true

  '@radix-ui/react-use-previous@1.1.1':
    resolution: {integrity: sha512-2dHfToCj/pzca2Ck724OZ5L0EVrr3eHRNsG/b3xQJLA2hZpVCS99bLAX+hm1IHXDEnzU6by5z/5MIY794/a8NQ==}
    peerDependencies:
      '@types/react': '*'
      react: ^16.8 || ^17.0 || ^18.0 || ^19.0 || ^19.0.0-rc
    peerDependenciesMeta:
      '@types/react':
        optional: true

  '@radix-ui/react-use-rect@1.1.1':
    resolution: {integrity: sha512-QTYuDesS0VtuHNNvMh+CjlKJ4LJickCMUAqjlE3+j8w+RlRpwyX3apEQKGFzbZGdo7XNG1tXa+bQqIE7HIXT2w==}
    peerDependencies:
      '@types/react': '*'
      react: ^16.8 || ^17.0 || ^18.0 || ^19.0 || ^19.0.0-rc
    peerDependenciesMeta:
      '@types/react':
        optional: true

  '@radix-ui/react-use-size@1.1.1':
    resolution: {integrity: sha512-ewrXRDTAqAXlkl6t/fkXWNAhFX9I+CkKlw6zjEwk86RSPKwZr3xpBRso655aqYafwtnbpHLj6toFzmd6xdVptQ==}
    peerDependencies:
      '@types/react': '*'
      react: ^16.8 || ^17.0 || ^18.0 || ^19.0 || ^19.0.0-rc
    peerDependenciesMeta:
      '@types/react':
        optional: true

  '@radix-ui/react-visually-hidden@1.2.3':
    resolution: {integrity: sha512-pzJq12tEaaIhqjbzpCuv/OypJY/BPavOofm+dbab+MHLajy277+1lLm6JFcGgF5eskJ6mquGirhXY2GD/8u8Ug==}
    peerDependencies:
      '@types/react': '*'
      '@types/react-dom': '*'
      react: ^16.8 || ^17.0 || ^18.0 || ^19.0 || ^19.0.0-rc
      react-dom: ^16.8 || ^17.0 || ^18.0 || ^19.0 || ^19.0.0-rc
    peerDependenciesMeta:
      '@types/react':
        optional: true
      '@types/react-dom':
        optional: true

  '@radix-ui/rect@1.1.1':
    resolution: {integrity: sha512-HPwpGIzkl28mWyZqG52jiqDJ12waP11Pa1lGoiyUkIEuMLBP0oeK/C89esbXrxsky5we7dfd8U58nm0SgAWpVw==}

  '@reduxjs/toolkit@2.10.1':
    resolution: {integrity: sha512-/U17EXQ9Do9Yx4DlNGU6eVNfZvFJfYpUtRRdLf19PbPjdWBxNlxGZXywQZ1p1Nz8nMkWplTI7iD/23m07nolDA==}
    peerDependencies:
      react: ^16.9.0 || ^17.0.0 || ^18 || ^19
      react-redux: ^7.2.1 || ^8.1.3 || ^9.0.0
    peerDependenciesMeta:
      react:
        optional: true
      react-redux:
        optional: true

  '@rtsao/scc@1.1.0':
    resolution: {integrity: sha512-zt6OdqaDoOnJ1ZYsCYGt9YmWzDXl4vQdKTyJev62gFhRGKdx7mcT54V9KIjg+d2wi9EXsPvAPKe7i7WjfVWB8g==}

  '@rushstack/eslint-patch@1.14.1':
    resolution: {integrity: sha512-jGTk8UD/RdjsNZW8qq10r0RBvxL8OWtoT+kImlzPDFilmozzM+9QmIJsmze9UiSBrFU45ZxhTYBypn9q9z/VfQ==}

  '@sendgrid/client@8.1.6':
    resolution: {integrity: sha512-/BHu0hqwXNHr2aLhcXU7RmmlVqrdfrbY9KpaNj00KZHlVOVoRxRVrpOCabIB+91ISXJ6+mLM9vpaVUhK6TwBWA==}
    engines: {node: '>=12.*'}

  '@sendgrid/helpers@8.0.0':
    resolution: {integrity: sha512-Ze7WuW2Xzy5GT5WRx+yEv89fsg/pgy3T1E3FS0QEx0/VvRmigMZ5qyVGhJz4SxomegDkzXv/i0aFPpHKN8qdAA==}
    engines: {node: '>= 12.0.0'}

  '@sendgrid/mail@8.1.6':
    resolution: {integrity: sha512-/ZqxUvKeEztU9drOoPC/8opEPOk+jLlB2q4+xpx6HVLq6aFu3pMpalkTpAQz8XfRfpLp8O25bh6pGPcHDCYpqg==}
    engines: {node: '>=12.*'}

  '@standard-schema/spec@1.0.0':
    resolution: {integrity: sha512-m2bOd0f2RT9k8QJx1JN85cZYyH1RqFBdlwtkSlf4tBDYLCiiZnv1fIIwacK6cqwXavOydf0NPToMQgpKq+dVlA==}

  '@standard-schema/utils@0.3.0':
    resolution: {integrity: sha512-e7Mew686owMaPJVNNLs55PUvgz371nKgwsc4vxE49zsODpJEnxgxRo2y/OKrqueavXgZNMDVj3DdHFlaSAeU8g==}

  '@swc/helpers@0.5.15':
    resolution: {integrity: sha512-JQ5TuMi45Owi4/BIMAJBoSQoOJu12oOk/gADqlcUL9JEdHB8vyjUSsxqeNXnmXHjYKMi2WcYtezGEEhqUI/E2g==}

  '@tailwindcss/node@4.1.17':
    resolution: {integrity: sha512-csIkHIgLb3JisEFQ0vxr2Y57GUNYh447C8xzwj89U/8fdW8LhProdxvnVH6U8M2Y73QKiTIH+LWbK3V2BBZsAg==}

  '@tailwindcss/oxide-android-arm64@4.1.17':
    resolution: {integrity: sha512-BMqpkJHgOZ5z78qqiGE6ZIRExyaHyuxjgrJ6eBO5+hfrfGkuya0lYfw8fRHG77gdTjWkNWEEm+qeG2cDMxArLQ==}
    engines: {node: '>= 10'}
    cpu: [arm64]
    os: [android]

  '@tailwindcss/oxide-darwin-arm64@4.1.17':
    resolution: {integrity: sha512-EquyumkQweUBNk1zGEU/wfZo2qkp/nQKRZM8bUYO0J+Lums5+wl2CcG1f9BgAjn/u9pJzdYddHWBiFXJTcxmOg==}
    engines: {node: '>= 10'}
    cpu: [arm64]
    os: [darwin]

  '@tailwindcss/oxide-darwin-x64@4.1.17':
    resolution: {integrity: sha512-gdhEPLzke2Pog8s12oADwYu0IAw04Y2tlmgVzIN0+046ytcgx8uZmCzEg4VcQh+AHKiS7xaL8kGo/QTiNEGRog==}
    engines: {node: '>= 10'}
    cpu: [x64]
    os: [darwin]

  '@tailwindcss/oxide-freebsd-x64@4.1.17':
    resolution: {integrity: sha512-hxGS81KskMxML9DXsaXT1H0DyA+ZBIbyG/sSAjWNe2EDl7TkPOBI42GBV3u38itzGUOmFfCzk1iAjDXds8Oh0g==}
    engines: {node: '>= 10'}
    cpu: [x64]
    os: [freebsd]

  '@tailwindcss/oxide-linux-arm-gnueabihf@4.1.17':
    resolution: {integrity: sha512-k7jWk5E3ldAdw0cNglhjSgv501u7yrMf8oeZ0cElhxU6Y2o7f8yqelOp3fhf7evjIS6ujTI3U8pKUXV2I4iXHQ==}
    engines: {node: '>= 10'}
    cpu: [arm]
    os: [linux]

  '@tailwindcss/oxide-linux-arm64-gnu@4.1.17':
    resolution: {integrity: sha512-HVDOm/mxK6+TbARwdW17WrgDYEGzmoYayrCgmLEw7FxTPLcp/glBisuyWkFz/jb7ZfiAXAXUACfyItn+nTgsdQ==}
    engines: {node: '>= 10'}
    cpu: [arm64]
    os: [linux]

  '@tailwindcss/oxide-linux-arm64-musl@4.1.17':
    resolution: {integrity: sha512-HvZLfGr42i5anKtIeQzxdkw/wPqIbpeZqe7vd3V9vI3RQxe3xU1fLjss0TjyhxWcBaipk7NYwSrwTwK1hJARMg==}
    engines: {node: '>= 10'}
    cpu: [arm64]
    os: [linux]

  '@tailwindcss/oxide-linux-x64-gnu@4.1.17':
    resolution: {integrity: sha512-M3XZuORCGB7VPOEDH+nzpJ21XPvK5PyjlkSFkFziNHGLc5d6g3di2McAAblmaSUNl8IOmzYwLx9NsE7bplNkwQ==}
    engines: {node: '>= 10'}
    cpu: [x64]
    os: [linux]

  '@tailwindcss/oxide-linux-x64-musl@4.1.17':
    resolution: {integrity: sha512-k7f+pf9eXLEey4pBlw+8dgfJHY4PZ5qOUFDyNf7SI6lHjQ9Zt7+NcscjpwdCEbYi6FI5c2KDTDWyf2iHcCSyyQ==}
    engines: {node: '>= 10'}
    cpu: [x64]
    os: [linux]

  '@tailwindcss/oxide-wasm32-wasi@4.1.17':
    resolution: {integrity: sha512-cEytGqSSoy7zK4JRWiTCx43FsKP/zGr0CsuMawhH67ONlH+T79VteQeJQRO/X7L0juEUA8ZyuYikcRBf0vsxhg==}
    engines: {node: '>=14.0.0'}
    cpu: [wasm32]
    bundledDependencies:
      - '@napi-rs/wasm-runtime'
      - '@emnapi/core'
      - '@emnapi/runtime'
      - '@tybys/wasm-util'
      - '@emnapi/wasi-threads'
      - tslib

  '@tailwindcss/oxide-win32-arm64-msvc@4.1.17':
    resolution: {integrity: sha512-JU5AHr7gKbZlOGvMdb4722/0aYbU+tN6lv1kONx0JK2cGsh7g148zVWLM0IKR3NeKLv+L90chBVYcJ8uJWbC9A==}
    engines: {node: '>= 10'}
    cpu: [arm64]
    os: [win32]

  '@tailwindcss/oxide-win32-x64-msvc@4.1.17':
    resolution: {integrity: sha512-SKWM4waLuqx0IH+FMDUw6R66Hu4OuTALFgnleKbqhgGU30DY20NORZMZUKgLRjQXNN2TLzKvh48QXTig4h4bGw==}
    engines: {node: '>= 10'}
    cpu: [x64]
    os: [win32]

  '@tailwindcss/oxide@4.1.17':
    resolution: {integrity: sha512-F0F7d01fmkQhsTjXezGBLdrl1KresJTcI3DB8EkScCldyKp3Msz4hub4uyYaVnk88BAS1g5DQjjF6F5qczheLA==}
    engines: {node: '>= 10'}

  '@tailwindcss/postcss@4.1.17':
    resolution: {integrity: sha512-+nKl9N9mN5uJ+M7dBOOCzINw94MPstNR/GtIhz1fpZysxL/4a+No64jCBD6CPN+bIHWFx3KWuu8XJRrj/572Dw==}

  '@tailwindcss/typography@0.5.19':
    resolution: {integrity: sha512-w31dd8HOx3k9vPtcQh5QHP9GwKcgbMp87j58qi6xgiBnFFtKEAgCWnDw4qUT8aHwkCp8bKvb/KGKWWHedP0AAg==}
    peerDependencies:
      tailwindcss: '>=3.0.0 || insiders || >=4.0.0-alpha.20 || >=4.0.0-beta.1'

  '@tanstack/query-core@5.90.7':
    resolution: {integrity: sha512-6PN65csiuTNfBMXqQUxQhCNdtm1rV+9kC9YwWAIKcaxAauq3Wu7p18j3gQY3YIBJU70jT/wzCCZ2uqto/vQgiQ==}

  '@tanstack/react-query@5.90.7':
    resolution: {integrity: sha512-wAHc/cgKzW7LZNFloThyHnV/AX9gTg3w5yAv0gvQHPZoCnepwqCMtzbuPbb2UvfvO32XZ46e8bPOYbfZhzVnnQ==}
    peerDependencies:
      react: ^18 || ^19

  '@tsconfig/node10@1.0.11':
    resolution: {integrity: sha512-DcRjDCujK/kCk/cUe8Xz8ZSpm8mS3mNNpta+jGCA6USEDfktlNvm1+IuZ9eTcDbNk41BHwpHHeW+N1lKCz4zOw==}

  '@tsconfig/node12@1.0.11':
    resolution: {integrity: sha512-cqefuRsh12pWyGsIoBKJA9luFu3mRxCA+ORZvA4ktLSzIuCUtWVxGIuXigEwO5/ywWFMZ2QEGKWvkZG1zDMTag==}

  '@tsconfig/node14@1.0.3':
    resolution: {integrity: sha512-ysT8mhdixWK6Hw3i1V2AeRqZ5WfXg1G43mqoYlM2nc6388Fq5jcXyr5mRsqViLx/GJYdoL0bfXD8nmF+Zn/Iow==}

  '@tsconfig/node16@1.0.4':
    resolution: {integrity: sha512-vxhUy4J8lyeyinH7Azl1pdd43GJhZH/tP2weN8TntQblOY+A0XbT8DJk1/oCPuOOyg/Ja757rG0CgHcWC8OfMA==}

  '@tybys/wasm-util@0.10.1':
    resolution: {integrity: sha512-9tTaPJLSiejZKx+Bmog4uSubteqTvFrVrURwkmHixBo0G4seD0zUxp98E1DzUBJxLQ3NPwXrGKDiVjwx/DpPsg==}

  '@types/bcrypt@6.0.0':
    resolution: {integrity: sha512-/oJGukuH3D2+D+3H4JWLaAsJ/ji86dhRidzZ/Od7H/i8g+aCmvkeCc6Ni/f9uxGLSQVCRZkX2/lqEFG2BvWtlQ==}

  '@types/d3-array@3.2.2':
    resolution: {integrity: sha512-hOLWVbm7uRza0BYXpIIW5pxfrKe0W+D5lrFiAEYR+pb6w3N2SwSMaJbXdUfSEv+dT4MfHBLtn5js0LAWaO6otw==}

  '@types/d3-color@3.1.3':
    resolution: {integrity: sha512-iO90scth9WAbmgv7ogoq57O9YpKmFBbmoEoCHDB2xMBY0+/KVrqAaCDyCE16dUspeOvIxFFRI+0sEtqDqy2b4A==}

  '@types/d3-ease@3.0.2':
    resolution: {integrity: sha512-NcV1JjO5oDzoK26oMzbILE6HW7uVXOHLQvHshBUW4UMdZGfiY6v5BeQwh9a9tCzv+CeefZQHJt5SRgK154RtiA==}

  '@types/d3-interpolate@3.0.4':
    resolution: {integrity: sha512-mgLPETlrpVV1YRJIglr4Ez47g7Yxjl1lj7YKsiMCb27VJH9W8NVM6Bb9d8kkpG/uAQS5AmbA48q2IAolKKo1MA==}

  '@types/d3-path@3.1.1':
    resolution: {integrity: sha512-VMZBYyQvbGmWyWVea0EHs/BwLgxc+MKi1zLDCONksozI4YJMcTt8ZEuIR4Sb1MMTE8MMW49v0IwI5+b7RmfWlg==}

  '@types/d3-scale@4.0.9':
    resolution: {integrity: sha512-dLmtwB8zkAeO/juAMfnV+sItKjlsw2lKdZVVy6LRr0cBmegxSABiLEpGVmSJJ8O08i4+sGR6qQtb6WtuwJdvVw==}

  '@types/d3-shape@3.1.7':
    resolution: {integrity: sha512-VLvUQ33C+3J+8p+Daf+nYSOsjB4GXp19/S/aGo60m9h1v6XaxjiT82lKVWJCfzhtuZ3yD7i/TPeC/fuKLLOSmg==}

  '@types/d3-time@3.0.4':
    resolution: {integrity: sha512-yuzZug1nkAAaBlBBikKZTgzCeA+k1uy4ZFwWANOfKw5z5LRhV0gNA7gNkKm7HoK+HRN0wX3EkxGk0fpbWhmB7g==}

  '@types/d3-timer@3.0.2':
    resolution: {integrity: sha512-Ps3T8E8dZDam6fUyNiMkekK3XUsaUEik+idO9/YjPtfj2qruF8tFBXS7XhtE4iIXBLxhmLjP3SXpLhVf21I9Lw==}

  '@types/debug@4.1.12':
    resolution: {integrity: sha512-vIChWdVG3LG1SMxEvI/AK+FWJthlrqlTu7fbrlywTkkaONwk/UAGaULXRlf8vkzFBLVm0zkMdCquhL5aOjhXPQ==}

  '@types/estree-jsx@1.0.5':
    resolution: {integrity: sha512-52CcUVNFyfb1A2ALocQw/Dd1BQFNmSdkuC3BkZ6iqhdMfQz7JWOFRuJFloOzjk+6WijU56m9oKXFAXc7o3Towg==}

  '@types/estree@1.0.8':
    resolution: {integrity: sha512-dWHzHa2WqEXI/O1E9OjrocMTKJl2mSrEolh1Iomrv6U+JuNwaHXsXx9bLu5gG7BUWFIN0skIQJQ/L1rIex4X6w==}

  '@types/hast@3.0.4':
    resolution: {integrity: sha512-WPs+bbQw5aCj+x6laNGWLH3wviHtoCv/P3+otBhbOhJgG8qtpdAMlTCxLtsTWA7LH1Oh/bFCHsBn0TPS5m30EQ==}

  '@types/json-schema@7.0.15':
    resolution: {integrity: sha512-5+fP8P8MFNC+AyZCDxrB2pkZFPGzqQWUzpSeuuVLvm8VMcorNYavBqoFcxK8bQz4Qsbn4oUEEem4wDLfcysGHA==}

  '@types/json5@0.0.29':
    resolution: {integrity: sha512-dRLjCWHYg4oaA77cxO64oO+7JwCwnIzkZPdrrC71jQmQtlhM556pwKo5bUzqvZndkVbeFLIIi+9TC40JNF5hNQ==}

  '@types/mdast@4.0.4':
    resolution: {integrity: sha512-kGaNbPh1k7AFzgpud/gMdvIm5xuECykRR+JnWKQno9TAXVa6WIVCGTPvYGekIDL4uwCZQSYbUxNBSb1aUo79oA==}

  '@types/ms@2.1.0':
    resolution: {integrity: sha512-GsCCIZDE/p3i96vtEqx+7dBUGXrc7zeSK3wwPHIaRThS+9OhWIXRqzs4d6k1SVU8g91DrNRWxWUGhp5KXQb2VA==}

  '@types/node@24.10.0':
    resolution: {integrity: sha512-qzQZRBqkFsYyaSWXuEHc2WR9c0a0CXwiE5FWUvn7ZM+vdy1uZLfCunD38UzhuB7YN/J11ndbDBcTmOdxJo9Q7A==}

  '@types/react-dom@19.2.2':
    resolution: {integrity: sha512-9KQPoO6mZCi7jcIStSnlOWn2nEF3mNmyr3rIAsGnAbQKYbRLyqmeSc39EVgtxXVia+LMT8j3knZLAZAh+xLmrw==}
    peerDependencies:
      '@types/react': ^19.2.0

  '@types/react@19.2.2':
    resolution: {integrity: sha512-6mDvHUFSjyT2B2yeNx2nUgMxh9LtOWvkhIU3uePn2I2oyNymUAX1NIsdgviM4CH+JSrp2D2hsMvJOkxY+0wNRA==}

  '@types/unist@2.0.11':
    resolution: {integrity: sha512-CmBKiL6NNo/OqgmMn95Fk9Whlp2mtvIv+KNpQKN2F4SjvrEesubTRWGYSg+BnWZOnlCaSTU1sMpsBOzgbYhnsA==}

  '@types/unist@3.0.3':
    resolution: {integrity: sha512-ko/gIFJRv177XgZsZcBwnqJN5x/Gien8qNOn0D5bQU/zAzVf9Zt3BlcUiLqhV9y4ARk0GbT3tnUiPNgnTXzc/Q==}

  '@types/use-sync-external-store@0.0.6':
    resolution: {integrity: sha512-zFDAD+tlpf2r4asuHEj0XH6pY6i0g5NeAHPn+15wk3BV6JA69eERFXC1gyGThDkVa1zCyKr5jox1+2LbV/AMLg==}

  '@typescript-eslint/eslint-plugin@8.46.3':
    resolution: {integrity: sha512-sbaQ27XBUopBkRiuY/P9sWGOWUW4rl8fDoHIUmLpZd8uldsTyB4/Zg6bWTegPoTLnKj9Hqgn3QD6cjPNB32Odw==}
    engines: {node: ^18.18.0 || ^20.9.0 || >=21.1.0}
    peerDependencies:
      '@typescript-eslint/parser': ^8.46.3
      eslint: ^8.57.0 || ^9.0.0
      typescript: '>=4.8.4 <6.0.0'

  '@typescript-eslint/parser@8.46.3':
    resolution: {integrity: sha512-6m1I5RmHBGTnUGS113G04DMu3CpSdxCAU/UvtjNWL4Nuf3MW9tQhiJqRlHzChIkhy6kZSAQmc+I1bcGjE3yNKg==}
    engines: {node: ^18.18.0 || ^20.9.0 || >=21.1.0}
    peerDependencies:
      eslint: ^8.57.0 || ^9.0.0
      typescript: '>=4.8.4 <6.0.0'

  '@typescript-eslint/project-service@8.46.3':
    resolution: {integrity: sha512-Fz8yFXsp2wDFeUElO88S9n4w1I4CWDTXDqDr9gYvZgUpwXQqmZBr9+NTTql5R3J7+hrJZPdpiWaB9VNhAKYLuQ==}
    engines: {node: ^18.18.0 || ^20.9.0 || >=21.1.0}
    peerDependencies:
      typescript: '>=4.8.4 <6.0.0'

  '@typescript-eslint/scope-manager@8.46.3':
    resolution: {integrity: sha512-FCi7Y1zgrmxp3DfWfr+3m9ansUUFoy8dkEdeQSgA9gbm8DaHYvZCdkFRQrtKiedFf3Ha6VmoqoAaP68+i+22kg==}
    engines: {node: ^18.18.0 || ^20.9.0 || >=21.1.0}

  '@typescript-eslint/tsconfig-utils@8.46.3':
    resolution: {integrity: sha512-GLupljMniHNIROP0zE7nCcybptolcH8QZfXOpCfhQDAdwJ/ZTlcaBOYebSOZotpti/3HrHSw7D3PZm75gYFsOA==}
    engines: {node: ^18.18.0 || ^20.9.0 || >=21.1.0}
    peerDependencies:
      typescript: '>=4.8.4 <6.0.0'

  '@typescript-eslint/type-utils@8.46.3':
    resolution: {integrity: sha512-ZPCADbr+qfz3aiTTYNNkCbUt+cjNwI/5McyANNrFBpVxPt7GqpEYz5ZfdwuFyGUnJ9FdDXbGODUu6iRCI6XRXw==}
    engines: {node: ^18.18.0 || ^20.9.0 || >=21.1.0}
    peerDependencies:
      eslint: ^8.57.0 || ^9.0.0
      typescript: '>=4.8.4 <6.0.0'

  '@typescript-eslint/types@8.46.3':
    resolution: {integrity: sha512-G7Ok9WN/ggW7e/tOf8TQYMaxgID3Iujn231hfi0Pc7ZheztIJVpO44ekY00b7akqc6nZcvregk0Jpah3kep6hA==}
    engines: {node: ^18.18.0 || ^20.9.0 || >=21.1.0}

  '@typescript-eslint/typescript-estree@8.46.3':
    resolution: {integrity: sha512-f/NvtRjOm80BtNM5OQtlaBdM5BRFUv7gf381j9wygDNL+qOYSNOgtQ/DCndiYi80iIOv76QqaTmp4fa9hwI0OA==}
    engines: {node: ^18.18.0 || ^20.9.0 || >=21.1.0}
    peerDependencies:
      typescript: '>=4.8.4 <6.0.0'

  '@typescript-eslint/utils@8.46.3':
    resolution: {integrity: sha512-VXw7qmdkucEx9WkmR3ld/u6VhRyKeiF1uxWwCy/iuNfokjJ7VhsgLSOTjsol8BunSw190zABzpwdNsze2Kpo4g==}
    engines: {node: ^18.18.0 || ^20.9.0 || >=21.1.0}
    peerDependencies:
      eslint: ^8.57.0 || ^9.0.0
      typescript: '>=4.8.4 <6.0.0'

  '@typescript-eslint/visitor-keys@8.46.3':
    resolution: {integrity: sha512-uk574k8IU0rOF/AjniX8qbLSGURJVUCeM5e4MIMKBFFi8weeiLrG1fyQejyLXQpRZbU/1BuQasleV/RfHC3hHg==}
    engines: {node: ^18.18.0 || ^20.9.0 || >=21.1.0}

  '@ungap/structured-clone@1.3.0':
    resolution: {integrity: sha512-WmoN8qaIAo7WTYWbAZuG8PYEhn5fkz7dZrqTBZ7dtt//lL2Gwms1IcnQ5yHqjDfX8Ft5j4YzDM23f87zBfDe9g==}

  '@unrs/resolver-binding-android-arm-eabi@1.11.1':
    resolution: {integrity: sha512-ppLRUgHVaGRWUx0R0Ut06Mjo9gBaBkg3v/8AxusGLhsIotbBLuRk51rAzqLC8gq6NyyAojEXglNjzf6R948DNw==}
    cpu: [arm]
    os: [android]

  '@unrs/resolver-binding-android-arm64@1.11.1':
    resolution: {integrity: sha512-lCxkVtb4wp1v+EoN+HjIG9cIIzPkX5OtM03pQYkG+U5O/wL53LC4QbIeazgiKqluGeVEeBlZahHalCaBvU1a2g==}
    cpu: [arm64]
    os: [android]

  '@unrs/resolver-binding-darwin-arm64@1.11.1':
    resolution: {integrity: sha512-gPVA1UjRu1Y/IsB/dQEsp2V1pm44Of6+LWvbLc9SDk1c2KhhDRDBUkQCYVWe6f26uJb3fOK8saWMgtX8IrMk3g==}
    cpu: [arm64]
    os: [darwin]

  '@unrs/resolver-binding-darwin-x64@1.11.1':
    resolution: {integrity: sha512-cFzP7rWKd3lZaCsDze07QX1SC24lO8mPty9vdP+YVa3MGdVgPmFc59317b2ioXtgCMKGiCLxJ4HQs62oz6GfRQ==}
    cpu: [x64]
    os: [darwin]

  '@unrs/resolver-binding-freebsd-x64@1.11.1':
    resolution: {integrity: sha512-fqtGgak3zX4DCB6PFpsH5+Kmt/8CIi4Bry4rb1ho6Av2QHTREM+47y282Uqiu3ZRF5IQioJQ5qWRV6jduA+iGw==}
    cpu: [x64]
    os: [freebsd]

  '@unrs/resolver-binding-linux-arm-gnueabihf@1.11.1':
    resolution: {integrity: sha512-u92mvlcYtp9MRKmP+ZvMmtPN34+/3lMHlyMj7wXJDeXxuM0Vgzz0+PPJNsro1m3IZPYChIkn944wW8TYgGKFHw==}
    cpu: [arm]
    os: [linux]

  '@unrs/resolver-binding-linux-arm-musleabihf@1.11.1':
    resolution: {integrity: sha512-cINaoY2z7LVCrfHkIcmvj7osTOtm6VVT16b5oQdS4beibX2SYBwgYLmqhBjA1t51CarSaBuX5YNsWLjsqfW5Cw==}
    cpu: [arm]
    os: [linux]

  '@unrs/resolver-binding-linux-arm64-gnu@1.11.1':
    resolution: {integrity: sha512-34gw7PjDGB9JgePJEmhEqBhWvCiiWCuXsL9hYphDF7crW7UgI05gyBAi6MF58uGcMOiOqSJ2ybEeCvHcq0BCmQ==}
    cpu: [arm64]
    os: [linux]

  '@unrs/resolver-binding-linux-arm64-musl@1.11.1':
    resolution: {integrity: sha512-RyMIx6Uf53hhOtJDIamSbTskA99sPHS96wxVE/bJtePJJtpdKGXO1wY90oRdXuYOGOTuqjT8ACccMc4K6QmT3w==}
    cpu: [arm64]
    os: [linux]

  '@unrs/resolver-binding-linux-ppc64-gnu@1.11.1':
    resolution: {integrity: sha512-D8Vae74A4/a+mZH0FbOkFJL9DSK2R6TFPC9M+jCWYia/q2einCubX10pecpDiTmkJVUH+y8K3BZClycD8nCShA==}
    cpu: [ppc64]
    os: [linux]

  '@unrs/resolver-binding-linux-riscv64-gnu@1.11.1':
    resolution: {integrity: sha512-frxL4OrzOWVVsOc96+V3aqTIQl1O2TjgExV4EKgRY09AJ9leZpEg8Ak9phadbuX0BA4k8U5qtvMSQQGGmaJqcQ==}
    cpu: [riscv64]
    os: [linux]

  '@unrs/resolver-binding-linux-riscv64-musl@1.11.1':
    resolution: {integrity: sha512-mJ5vuDaIZ+l/acv01sHoXfpnyrNKOk/3aDoEdLO/Xtn9HuZlDD6jKxHlkN8ZhWyLJsRBxfv9GYM2utQ1SChKew==}
    cpu: [riscv64]
    os: [linux]

  '@unrs/resolver-binding-linux-s390x-gnu@1.11.1':
    resolution: {integrity: sha512-kELo8ebBVtb9sA7rMe1Cph4QHreByhaZ2QEADd9NzIQsYNQpt9UkM9iqr2lhGr5afh885d/cB5QeTXSbZHTYPg==}
    cpu: [s390x]
    os: [linux]

  '@unrs/resolver-binding-linux-x64-gnu@1.11.1':
    resolution: {integrity: sha512-C3ZAHugKgovV5YvAMsxhq0gtXuwESUKc5MhEtjBpLoHPLYM+iuwSj3lflFwK3DPm68660rZ7G8BMcwSro7hD5w==}
    cpu: [x64]
    os: [linux]

  '@unrs/resolver-binding-linux-x64-musl@1.11.1':
    resolution: {integrity: sha512-rV0YSoyhK2nZ4vEswT/QwqzqQXw5I6CjoaYMOX0TqBlWhojUf8P94mvI7nuJTeaCkkds3QE4+zS8Ko+GdXuZtA==}
    cpu: [x64]
    os: [linux]

  '@unrs/resolver-binding-wasm32-wasi@1.11.1':
    resolution: {integrity: sha512-5u4RkfxJm+Ng7IWgkzi3qrFOvLvQYnPBmjmZQ8+szTK/b31fQCnleNl1GgEt7nIsZRIf5PLhPwT0WM+q45x/UQ==}
    engines: {node: '>=14.0.0'}
    cpu: [wasm32]

  '@unrs/resolver-binding-win32-arm64-msvc@1.11.1':
    resolution: {integrity: sha512-nRcz5Il4ln0kMhfL8S3hLkxI85BXs3o8EYoattsJNdsX4YUU89iOkVn7g0VHSRxFuVMdM4Q1jEpIId1Ihim/Uw==}
    cpu: [arm64]
    os: [win32]

  '@unrs/resolver-binding-win32-ia32-msvc@1.11.1':
    resolution: {integrity: sha512-DCEI6t5i1NmAZp6pFonpD5m7i6aFrpofcp4LA2i8IIq60Jyo28hamKBxNrZcyOwVOZkgsRp9O2sXWBWP8MnvIQ==}
    cpu: [ia32]
    os: [win32]

  '@unrs/resolver-binding-win32-x64-msvc@1.11.1':
    resolution: {integrity: sha512-lrW200hZdbfRtztbygyaq/6jP6AKE8qQN2KvPcJ+x7wiD038YtnYtZ82IMNJ69GJibV7bwL3y9FgK+5w/pYt6g==}
    cpu: [x64]
    os: [win32]

  '@upstash/core-analytics@0.0.10':
    resolution: {integrity: sha512-7qJHGxpQgQr9/vmeS1PktEwvNAF7TI4iJDi8Pu2CFZ9YUGHZH4fOP5TfYlZ4aVxfopnELiE4BS4FBjyK7V1/xQ==}
    engines: {node: '>=16.0.0'}

  '@upstash/ratelimit@2.0.7':
    resolution: {integrity: sha512-qNQW4uBPKVk8c4wFGj2S/vfKKQxXx1taSJoSGBN36FeiVBBKHQgsjPbKUijZ9Xu5FyVK+pfiXWKIsQGyoje8Fw==}
    peerDependencies:
      '@upstash/redis': ^1.34.3

  '@upstash/redis@1.35.6':
    resolution: {integrity: sha512-aSEIGJgJ7XUfTYvhQcQbq835re7e/BXjs8Janq6Pvr6LlmTZnyqwT97RziZLO/8AVUL037RLXqqiQC6kCt+5pA==}

  acorn-jsx@5.3.2:
    resolution: {integrity: sha512-rq9s+JNhf0IChjtDXxllJ7g41oZk5SlXtp0LHwyA5cejwn7vKmKp4pPri6YEePv2PU65sAsegbXtIinmDFDXgQ==}
    peerDependencies:
      acorn: ^6.0.0 || ^7.0.0 || ^8.0.0

  acorn-walk@8.3.4:
    resolution: {integrity: sha512-ueEepnujpqee2o5aIYnvHU6C0A42MNdsIDeqy5BydrkuC5R1ZuUFnm27EeFJGoEHJQgn3uleRvmTXaJgfXbt4g==}
    engines: {node: '>=0.4.0'}

  acorn@8.15.0:
    resolution: {integrity: sha512-NZyJarBfL7nWwIq+FDL6Zp/yHEhePMNnnJ0y3qfieCrmNvYct8uvtiV41UvlSe6apAfk0fY1FbWx+NwfmpvtTg==}
    engines: {node: '>=0.4.0'}
    hasBin: true

  ajv@6.12.6:
    resolution: {integrity: sha512-j3fVLgvTo527anyYyJOGTYJbG+vnnQYvE0m5mmkc1TK+nxAppkCLMIL0aZ4dblVCNoGShhm+kzE4ZUykBoMg4g==}

  ansi-styles@4.3.0:
    resolution: {integrity: sha512-zbB9rCJAT1rbjiVDb2hqKFHNYLxgtk8NURxZ3IZwD3F6NtxbXZQCnnSi1Lkx+IDohdPlFp222wVALIheZJQSEg==}
    engines: {node: '>=8'}

  arg@4.1.3:
    resolution: {integrity: sha512-58S9QDqG0Xx27YwPSt9fJxivjYl432YCwfDMfZ+71RAqUrZef7LrKQZ3LHLOwCS4FLNBplP533Zx895SeOCHvA==}

  argparse@2.0.1:
    resolution: {integrity: sha512-8+9WqebbFzpX9OR+Wa6O29asIogeRMzcGtAINdpMHHyAg10f05aSFVBbcEqGf/PXw1EjAZ+q2/bEBg3DvurK3Q==}

  aria-hidden@1.2.6:
    resolution: {integrity: sha512-ik3ZgC9dY/lYVVM++OISsaYDeg1tb0VtP5uL3ouh1koGOaUMDPpbFIei4JkFimWUFPn90sbMNMXQAIVOlnYKJA==}
    engines: {node: '>=10'}

  aria-query@5.3.2:
    resolution: {integrity: sha512-COROpnaoap1E2F000S62r6A60uHZnmlvomhfyT2DlTcrY1OrBKn2UhH7qn5wTC9zMvD0AY7csdPSNwKP+7WiQw==}
    engines: {node: '>= 0.4'}

  array-buffer-byte-length@1.0.2:
    resolution: {integrity: sha512-LHE+8BuR7RYGDKvnrmcuSq3tDcKv9OFEXQt/HpbZhY7V6h0zlUXutnAD82GiFx9rdieCMjkvtcsPqBwgUl1Iiw==}
    engines: {node: '>= 0.4'}

  array-includes@3.1.9:
    resolution: {integrity: sha512-FmeCCAenzH0KH381SPT5FZmiA/TmpndpcaShhfgEN9eCVjnFBqq3l1xrI42y8+PPLI6hypzou4GXw00WHmPBLQ==}
    engines: {node: '>= 0.4'}

  array.prototype.findlast@1.2.5:
    resolution: {integrity: sha512-CVvd6FHg1Z3POpBLxO6E6zr+rSKEQ9L6rZHAaY7lLfhKsWYUBBOuMs0e9o24oopj6H+geRCX0YJ+TJLBK2eHyQ==}
    engines: {node: '>= 0.4'}

  array.prototype.findlastindex@1.2.6:
    resolution: {integrity: sha512-F/TKATkzseUExPlfvmwQKGITM3DGTK+vkAsCZoDc5daVygbJBnjEUCbgkAvVFsgfXfX4YIqZ/27G3k3tdXrTxQ==}
    engines: {node: '>= 0.4'}

  array.prototype.flat@1.3.3:
    resolution: {integrity: sha512-rwG/ja1neyLqCuGZ5YYrznA62D4mZXg0i1cIskIUKSiqF3Cje9/wXAls9B9s1Wa2fomMsIv8czB8jZcPmxCXFg==}
    engines: {node: '>= 0.4'}

  array.prototype.flatmap@1.3.3:
    resolution: {integrity: sha512-Y7Wt51eKJSyi80hFrJCePGGNo5ktJCslFuboqJsbf57CCPcm5zztluPlc4/aD8sWsKvlwatezpV4U1efk8kpjg==}
    engines: {node: '>= 0.4'}

  array.prototype.tosorted@1.1.4:
    resolution: {integrity: sha512-p6Fx8B7b7ZhL/gmUsAy0D15WhvDccw3mnGNbZpi3pmeJdxtWsj2jEaI4Y6oo3XiHfzuSgPwKc04MYt6KgvC/wA==}
    engines: {node: '>= 0.4'}

  arraybuffer.prototype.slice@1.0.4:
    resolution: {integrity: sha512-BNoCY6SXXPQ7gF2opIP4GBE+Xw7U+pHMYKuzjgCN3GwiaIR09UUeKfheyIry77QtrCBlC0KK0q5/TER/tYh3PQ==}
    engines: {node: '>= 0.4'}

  ast-types-flow@0.0.8:
    resolution: {integrity: sha512-OH/2E5Fg20h2aPrbe+QL8JZQFko0YZaF+j4mnQ7BGhfavO7OpSLa8a0y9sBwomHdSbkhTS8TQNayBfnW5DwbvQ==}

  async-function@1.0.0:
    resolution: {integrity: sha512-hsU18Ae8CDTR6Kgu9DYf0EbCr/a5iGL0rytQDobUcdpYOKokk8LEjVphnXkDkgpi0wYVsqrXuP0bZxJaTqdgoA==}
    engines: {node: '>= 0.4'}

  asynckit@0.4.0:
    resolution: {integrity: sha512-Oei9OH4tRh0YqU3GxhX79dM/mwVgvbZJaSNaRk+bshkj0S5cfHcgYakreBjrHwatXKbz+IoIdYLxrKim2MjW0Q==}

  available-typed-arrays@1.0.7:
    resolution: {integrity: sha512-wvUjBtSGN7+7SjNpq/9M2Tg350UZD3q62IFZLbRAR1bSMlCo1ZaeW+BJ+D090e4hIIZLBcTDWe4Mh4jvUDajzQ==}
    engines: {node: '>= 0.4'}

  axe-core@4.11.0:
    resolution: {integrity: sha512-ilYanEU8vxxBexpJd8cWM4ElSQq4QctCLKih0TSfjIfCQTeyH/6zVrmIJfLPrKTKJRbiG+cfnZbQIjAlJmF1jQ==}
    engines: {node: '>=4'}

  axios@1.13.2:
    resolution: {integrity: sha512-VPk9ebNqPcy5lRGuSlKx752IlDatOjT9paPlm8A7yOuW2Fbvp4X3JznJtT4f0GzGLLiWE9W8onz51SqLYwzGaA==}

  axobject-query@4.1.0:
    resolution: {integrity: sha512-qIj0G9wZbMGNLjLmg1PT6v2mE9AH2zlnADJD/2tC6E00hgmhUOfEB6greHPAfLRSufHqROIUTkw6E+M3lH0PTQ==}
    engines: {node: '>= 0.4'}

  bail@2.0.2:
    resolution: {integrity: sha512-0xO6mYd7JB2YesxDKplafRpsiOzPt9V02ddPCLbY1xYGPOX24NTyN50qnUxgCPcSoYMhKpAuBTjQoRZCAkUDRw==}

  balanced-match@1.0.2:
    resolution: {integrity: sha512-3oSeUO0TMV67hN1AmbXsK4yaqU7tjiHlbxRDZOpH0KW9+CeX4bRAaX0Anxt0tx2MrpRpWwQaPwIlISEJhYU5Pw==}

  base-64@1.0.0:
    resolution: {integrity: sha512-kwDPIFCGx0NZHog36dj+tHiwP4QMzsZ3AgMViUBKI0+V5n4U0ufTCUMhnQ04diaRI8EX/QcPfql7zlhZ7j4zgg==}

  bcrypt@6.0.0:
    resolution: {integrity: sha512-cU8v/EGSrnH+HnxV2z0J7/blxH8gq7Xh2JFT6Aroax7UohdmiJJlxApMxtKfuI7z68NvvVcmR78k2LbT6efhRg==}
    engines: {node: '>= 18'}

  bcryptjs@3.0.3:
    resolution: {integrity: sha512-GlF5wPWnSa/X5LKM1o0wz0suXIINz1iHRLvTS+sLyi7XPbe5ycmYI3DlZqVGZZtDgl4DmasFg7gOB3JYbphV5g==}
    hasBin: true

  brace-expansion@1.1.12:
    resolution: {integrity: sha512-9T9UjW3r0UW5c1Q7GTwllptXwhvYmEzFhzMfZ9H7FQWt+uZePjZPjBP/W1ZEyZ1twGWom5/56TF4lPcqjnDHcg==}

  brace-expansion@2.0.2:
    resolution: {integrity: sha512-Jt0vHyM+jmUBqojB7E1NIYadt0vI0Qxjxd2TErW94wDz+E2LAm5vKMXXwg6ZZBTHPuUlDgQHKXvjGBdfcF1ZDQ==}

  braces@3.0.3:
    resolution: {integrity: sha512-yQbXgO/OSZVD2IsiLlro+7Hf6Q18EJrKSEsdoMzKePKXct3gvD8oLcOQdIzGupr5Fj+EDe8gO/lxc1BzfMpxvA==}
    engines: {node: '>=8'}

  c12@3.1.0:
    resolution: {integrity: sha512-uWoS8OU1MEIsOv8p/5a82c3H31LsWVR5qiyXVfBNOzfffjUWtPnhAb4BYI2uG2HfGmZmFjCtui5XNWaps+iFuw==}
    peerDependencies:
      magicast: ^0.3.5
    peerDependenciesMeta:
      magicast:
        optional: true

  call-bind-apply-helpers@1.0.2:
    resolution: {integrity: sha512-Sp1ablJ0ivDkSzjcaJdxEunN5/XvksFJ2sMBFfq6x0ryhQV/2b/KwFe21cMpmHtPOSij8K99/wSfoEuTObmuMQ==}
    engines: {node: '>= 0.4'}

  call-bind@1.0.8:
    resolution: {integrity: sha512-oKlSFMcMwpUg2ednkhQ454wfWiU/ul3CkJe/PEHcTKuiX6RpbehUiFMXu13HalGZxfUwCQzZG747YXBn1im9ww==}
    engines: {node: '>= 0.4'}

  call-bound@1.0.4:
    resolution: {integrity: sha512-+ys997U96po4Kx/ABpBCqhA9EuxJaQWDQg7295H4hBphv3IZg0boBKuwYpt4YXp6MZ5AmZQnU/tyMTlRpaSejg==}
    engines: {node: '>= 0.4'}

  callsites@3.1.0:
    resolution: {integrity: sha512-P8BjAsXvZS+VIDUI11hHCQEv74YT67YUi5JJFNWIqL235sBmjX4+qx9Muvls5ivyNENctx46xQLQ3aTuE7ssaQ==}
    engines: {node: '>=6'}

  caniuse-lite@1.0.30001753:
    resolution: {integrity: sha512-Bj5H35MD/ebaOV4iDLqPEtiliTN29qkGtEHCwawWn4cYm+bPJM2NsaP30vtZcnERClMzp52J4+aw2UNbK4o+zw==}

  ccount@2.0.1:
    resolution: {integrity: sha512-eyrF0jiFpY+3drT6383f1qhkbGsLSifNAjA61IUjZjmLCWjItY6LB9ft9YhoDgwfmclB2zhu51Lc7+95b8NRAg==}

  chalk@4.1.2:
    resolution: {integrity: sha512-oKnbhFyRIXpUuez8iBMmyEa4nbj4IOQyuhc/wy9kY7/WVPcwIO9VA668Pu8RkO7+0G76SLROeyw9CpQ061i4mA==}
    engines: {node: '>=10'}

  character-entities-html4@2.1.0:
    resolution: {integrity: sha512-1v7fgQRj6hnSwFpq1Eu0ynr/CDEw0rXo2B61qXrLNdHZmPKgb7fqS1a2JwF0rISo9q77jDI8VMEHoApn8qDoZA==}

  character-entities-legacy@3.0.0:
    resolution: {integrity: sha512-RpPp0asT/6ufRm//AJVwpViZbGM/MkjQFxJccQRHmISF/22NBtsHqAWmL+/pmkPWoIUJdWyeVleTl1wydHATVQ==}

  character-entities@2.0.2:
    resolution: {integrity: sha512-shx7oQ0Awen/BRIdkjkvz54PnEEI/EjwXDSIZp86/KKdbafHh1Df/RYGBhn4hbe2+uKC9FnT5UCEdyPz3ai9hQ==}

  character-reference-invalid@2.0.1:
    resolution: {integrity: sha512-iBZ4F4wRbyORVsu0jPV7gXkOsGYjGHPmAyv+HiHG8gi5PtC9KI2j1+v8/tlibRvjoWX027ypmG/n0HtO5t7unw==}

  chokidar@4.0.3:
    resolution: {integrity: sha512-Qgzu8kfBvo+cA4962jnP1KkS6Dop5NS6g7R5LFYJr4b8Ub94PPQXUksCw9PvXoeXPRRddRNC5C1JQUR2SMGtnA==}
    engines: {node: '>= 14.16.0'}

  citty@0.1.6:
    resolution: {integrity: sha512-tskPPKEs8D2KPafUypv2gxwJP8h/OaJmC82QQGGDQcHvXX43xF2VDACcJVmZ0EuSxkpO9Kc4MlrA3q0+FG58AQ==}

  class-variance-authority@0.7.1:
    resolution: {integrity: sha512-Ka+9Trutv7G8M6WT6SeiRWz792K5qEqIGEGzXKhAE6xOWAY6pPH8U+9IY3oCMv6kqTmLsv7Xh/2w2RigkePMsg==}

  client-only@0.0.1:
    resolution: {integrity: sha512-IV3Ou0jSMzZrd3pZ48nLkT9DA7Ag1pnPzaiQhpW7c3RbcqqzvzzVu+L8gfqMp/8IM2MQtSiqaCxrrcfu8I8rMA==}

  clsx@2.1.1:
    resolution: {integrity: sha512-eYm0QWBtUrBWZWG0d386OGAw16Z995PiOVo2B7bjWSbHedGl5e0ZWaq65kOGgUSNesEIDkB9ISbTg/JK9dhCZA==}
    engines: {node: '>=6'}

  color-convert@2.0.1:
    resolution: {integrity: sha512-RRECPsj7iu/xb5oKYcsFHSppFNnsj/52OVTRKb4zP5onXwVF3zVmmToNcOfGC+CRDpfK/U584fMg38ZHCaElKQ==}
    engines: {node: '>=7.0.0'}

  color-name@1.1.4:
    resolution: {integrity: sha512-dOy+3AuW3a2wNbZHIuMZpTcgjGuLU/uBL/ubcZF9OXbDo8ff4O8yVp5Bf0efS8uEoYo5q4Fx7dY9OgQGXgAsQA==}

  combined-stream@1.0.8:
    resolution: {integrity: sha512-FQN4MRfuJeHf7cBbBMJFXhKSDq+2kAArBlmRBvcvFE5BB1HZKXtSFASDhdlz9zOYwxh8lDdnvmMOe/+5cdoEdg==}
    engines: {node: '>= 0.8'}

  comma-separated-tokens@2.0.3:
    resolution: {integrity: sha512-Fu4hJdvzeylCfQPp9SGWidpzrMs7tTrlu6Vb8XGaRGck8QSNZJJp538Wrb60Lax4fPwR64ViY468OIUTbRlGZg==}

  concat-map@0.0.1:
    resolution: {integrity: sha512-/Srv4dswyQNBfohGpz9o6Yb3Gz3SrUDqBH5rTuhGR7ahtlbYKnVxw2bCFMRljaA7EXHaXZ8wsHdodFvbkhKmqg==}

  confbox@0.2.2:
    resolution: {integrity: sha512-1NB+BKqhtNipMsov4xI/NnhCKp9XG9NamYp5PVm9klAT0fsrNPjaFICsCFhNhwZJKNh7zB/3q8qXz0E9oaMNtQ==}

  consola@3.4.2:
    resolution: {integrity: sha512-5IKcdX0nnYavi6G7TtOhwkYzyjfJlatbjMjuLSfE2kYT5pMDOilZ4OvMhi637CcDICTmz3wARPoyhqyX1Y+XvA==}
    engines: {node: ^14.18.0 || >=16.10.0}

  cookie@0.7.2:
    resolution: {integrity: sha512-yki5XnKuf750l50uGTllt6kKILY4nQ1eNIQatoXEByZ5dWgnKqbnqmTrBE5B4N7lrMJKQ2ytWMiTO2o0v6Ew/w==}
    engines: {node: '>= 0.6'}

  countup.js@2.9.0:
    resolution: {integrity: sha512-llqrvyXztRFPp6+i8jx25phHWcVWhrHO4Nlt0uAOSKHB8778zzQswa4MU3qKBvkXfJKftRYFJuVHez67lyKdHg==}

  create-require@1.1.1:
    resolution: {integrity: sha512-dcKFX3jn0MpIaXjisoRvexIJVEKzaq7z2rZKxf+MSr9TkdmHmsU4m2lcLojrj/FHl8mk5VxMmYA+ftRkP/3oKQ==}

  cross-spawn@7.0.6:
    resolution: {integrity: sha512-uV2QOWP2nWzsy2aMp8aRibhi9dlzF5Hgh5SHaB9OiTGEyDTiJJyx0uy51QXdyWbtAHNua4XJzUKca3OzKUd3vA==}
    engines: {node: '>= 8'}

  cssesc@3.0.0:
    resolution: {integrity: sha512-/Tb/JcjK111nNScGob5MNtsntNM1aCNUDipB/TkwZFhyDrrE47SOx/18wF2bbjgc3ZzCSKW1T5nt5EbFoAz/Vg==}
    engines: {node: '>=4'}
    hasBin: true

  csstype@3.1.3:
    resolution: {integrity: sha512-M1uQkMl8rQK/szD0LNhtqxIPLpimGm8sOBwU7lLnCpSbTyY3yeU1Vc7l4KT5zT4s/yOxHH5O7tIuuLOCnLADRw==}

  d3-array@3.2.4:
    resolution: {integrity: sha512-tdQAmyA18i4J7wprpYq8ClcxZy3SC31QMeByyCFyRt7BVHdREQZ5lpzoe5mFEYZUWe+oq8HBvk9JjpibyEV4Jg==}
    engines: {node: '>=12'}

  d3-color@3.1.0:
    resolution: {integrity: sha512-zg/chbXyeBtMQ1LbD/WSoW2DpC3I0mpmPdW+ynRTj/x2DAWYrIY7qeZIHidozwV24m4iavr15lNwIwLxRmOxhA==}
    engines: {node: '>=12'}

  d3-ease@3.0.1:
    resolution: {integrity: sha512-wR/XK3D3XcLIZwpbvQwQ5fK+8Ykds1ip7A2Txe0yxncXSdq1L9skcG7blcedkOX+ZcgxGAmLX1FrRGbADwzi0w==}
    engines: {node: '>=12'}

  d3-format@3.1.0:
    resolution: {integrity: sha512-YyUI6AEuY/Wpt8KWLgZHsIU86atmikuoOmCfommt0LYHiQSPjvX2AcFc38PX0CBpr2RCyZhjex+NS/LPOv6YqA==}
    engines: {node: '>=12'}

  d3-interpolate@3.0.1:
    resolution: {integrity: sha512-3bYs1rOD33uo8aqJfKP3JWPAibgw8Zm2+L9vBKEHJ2Rg+viTR7o5Mmv5mZcieN+FRYaAOWX5SJATX6k1PWz72g==}
    engines: {node: '>=12'}

  d3-path@3.1.0:
    resolution: {integrity: sha512-p3KP5HCf/bvjBSSKuXid6Zqijx7wIfNW+J/maPs+iwR35at5JCbLUT0LzF1cnjbCHWhqzQTIN2Jpe8pRebIEFQ==}
    engines: {node: '>=12'}

  d3-scale@4.0.2:
    resolution: {integrity: sha512-GZW464g1SH7ag3Y7hXjf8RoUuAFIqklOAq3MRl4OaWabTFJY9PN/E1YklhXLh+OQ3fM9yS2nOkCoS+WLZ6kvxQ==}
    engines: {node: '>=12'}

  d3-shape@3.2.0:
    resolution: {integrity: sha512-SaLBuwGm3MOViRq2ABk3eLoxwZELpH6zhl3FbAoJ7Vm1gofKx6El1Ib5z23NUEhF9AsGl7y+dzLe5Cw2AArGTA==}
    engines: {node: '>=12'}

  d3-time-format@4.1.0:
    resolution: {integrity: sha512-dJxPBlzC7NugB2PDLwo9Q8JiTR3M3e4/XANkreKSUxF8vvXKqm1Yfq4Q5dl8budlunRVlUUaDUgFt7eA8D6NLg==}
    engines: {node: '>=12'}

  d3-time@3.1.0:
    resolution: {integrity: sha512-VqKjzBLejbSMT4IgbmVgDjpkYrNWUYJnbCGo874u7MMKIWsILRX+OpX/gTk8MqjpT1A/c6HY2dCA77ZN0lkQ2Q==}
    engines: {node: '>=12'}

  d3-timer@3.0.1:
    resolution: {integrity: sha512-ndfJ/JxxMd3nw31uyKoY2naivF+r29V+Lc0svZxe1JvvIRmi8hUsrMvdOwgS1o6uBHmiz91geQ0ylPP0aj1VUA==}
    engines: {node: '>=12'}

  damerau-levenshtein@1.0.8:
    resolution: {integrity: sha512-sdQSFB7+llfUcQHUQO3+B8ERRj0Oa4w9POWMI/puGtuf7gFywGmkaLCElnudfTiKZV+NvHqL0ifzdrI8Ro7ESA==}

  data-view-buffer@1.0.2:
    resolution: {integrity: sha512-EmKO5V3OLXh1rtK2wgXRansaK1/mtVdTUEiEI0W8RkvgT05kfxaH29PliLnpLP73yYO6142Q72QNa8Wx/A5CqQ==}
    engines: {node: '>= 0.4'}

  data-view-byte-length@1.0.2:
    resolution: {integrity: sha512-tuhGbE6CfTM9+5ANGf+oQb72Ky/0+s3xKUpHvShfiz2RxMFgFPjsXuRLBVMtvMs15awe45SRb83D6wH4ew6wlQ==}
    engines: {node: '>= 0.4'}

  data-view-byte-offset@1.0.1:
    resolution: {integrity: sha512-BS8PfmtDGnrgYdOonGZQdLZslWIeCGFP9tpan0hi1Co2Zr2NKADsvGYA8XxuG/4UWgJ6Cjtv+YJnB6MM69QGlQ==}
    engines: {node: '>= 0.4'}

  date-fns-jalali@4.1.0-0:
    resolution: {integrity: sha512-hTIP/z+t+qKwBDcmmsnmjWTduxCg+5KfdqWQvb2X/8C9+knYY6epN/pfxdDuyVlSVeFz0sM5eEfwIUQ70U4ckg==}

  date-fns-tz@3.2.0:
    resolution: {integrity: sha512-sg8HqoTEulcbbbVXeg84u5UnlsQa8GS5QXMqjjYIhS4abEVVKIUwe0/l/UhrZdKaL/W5eWZNlbTeEIiOXTcsBQ==}
    peerDependencies:
      date-fns: ^3.0.0 || ^4.0.0

  date-fns@4.1.0:
    resolution: {integrity: sha512-Ukq0owbQXxa/U3EGtsdVBkR1w7KOQ5gIBqdH2hkvknzZPYvBxb/aa6E8L7tmjFtkwZBu3UXBbjIgPo/Ez4xaNg==}

  dayjs-plugin-utc@0.1.2:
    resolution: {integrity: sha512-ExERH5o3oo6jFOdkvMP3gytTCQ9Ksi5PtylclJWghr7k7m3o2U5QrwtdiJkOxLOH4ghr0EKhpqGefzGz1VvVJg==}

  dayjs@1.11.19:
    resolution: {integrity: sha512-t5EcLVS6QPBNqM2z8fakk/NKel+Xzshgt8FFKAn+qwlD1pzZWxh0nVCrvFK7ZDb6XucZeF9z8C7CBWTRIVApAw==}

  debug@3.2.7:
    resolution: {integrity: sha512-CFjzYYAi4ThfiQvizrFQevTTXHtnCqWfe7x1AhgEscTz6ZbLbfoLRLPugTQyBth6f8ZERVUSyWHFD/7Wu4t1XQ==}
    peerDependencies:
      supports-color: '*'
    peerDependenciesMeta:
      supports-color:
        optional: true

  debug@4.4.3:
    resolution: {integrity: sha512-RGwwWnwQvkVfavKVt22FGLw+xYSdzARwm0ru6DhTVA3umU5hZc28V3kO4stgYryrTlLpuvgI9GiijltAjNbcqA==}
    engines: {node: '>=6.0'}
    peerDependencies:
      supports-color: '*'
    peerDependenciesMeta:
      supports-color:
        optional: true

  decimal.js-light@2.5.1:
    resolution: {integrity: sha512-qIMFpTMZmny+MMIitAB6D7iVPEorVw6YQRWkvarTkT4tBeSLLiHzcwj6q0MmYSFCiVpiqPJTJEYIrpcPzVEIvg==}

  decode-named-character-reference@1.2.0:
    resolution: {integrity: sha512-c6fcElNV6ShtZXmsgNgFFV5tVX2PaV4g+MOAkb8eXHvn6sryJBrZa9r0zV6+dtTyoCKxtDy5tyQ5ZwQuidtd+Q==}

  deep-is@0.1.4:
    resolution: {integrity: sha512-oIPzksmTg4/MriiaYGO+okXDT7ztn/w3Eptv/+gSIdMdKsJo0u4CfYNFJPy+4SKMuCqGw2wxnA+URMg3t8a/bQ==}

  deepmerge-ts@7.1.5:
    resolution: {integrity: sha512-HOJkrhaYsweh+W+e74Yn7YStZOilkoPb6fycpwNLKzSPtruFs48nYis0zy5yJz1+ktUhHxoRDJ27RQAWLIJVJw==}
    engines: {node: '>=16.0.0'}

  deepmerge@4.3.1:
    resolution: {integrity: sha512-3sUqbMEc77XqpdNO7FRyRog+eW3ph+GYCbj+rK+uYyRMuwsVy0rMiVtPn+QJlKFvWP/1PYpapqYn0Me2knFn+A==}
    engines: {node: '>=0.10.0'}

  define-data-property@1.1.4:
    resolution: {integrity: sha512-rBMvIzlpA8v6E+SJZoo++HAYqsLrkg7MSfIinMPFhmkorw7X+dOXVJQs+QT69zGkzMyfDnIMN2Wid1+NbL3T+A==}
    engines: {node: '>= 0.4'}

  define-properties@1.2.1:
    resolution: {integrity: sha512-8QmQKqEASLd5nx0U1B1okLElbUuuttJ/AnYmRXbbbGDWh6uS208EjD4Xqq/I9wK7u0v6O08XhTWnt5XtEbR6Dg==}
    engines: {node: '>= 0.4'}

  defu@6.1.4:
    resolution: {integrity: sha512-mEQCMmwJu317oSz8CwdIOdwf3xMif1ttiM8LTufzc3g6kR+9Pe236twL8j3IYT1F7GfRgGcW6MWxzZjLIkuHIg==}

  delayed-stream@1.0.0:
    resolution: {integrity: sha512-ZySD7Nf91aLB0RxL4KGrKHBXl7Eds1DAmEdcoVawXnLD7SDhpNgtuII2aAkg7a7QS41jxPSZ17p4VdGnMHk3MQ==}
    engines: {node: '>=0.4.0'}

  dequal@2.0.3:
    resolution: {integrity: sha512-0je+qPKHEMohvfRTCEo3CrPG6cAzAYgmzKyxRiYSSDkS6eGJdyVJm7WaYA5ECaAD9wLB2T4EEeymA5aFVcYXCA==}
    engines: {node: '>=6'}

  destr@2.0.5:
    resolution: {integrity: sha512-ugFTXCtDZunbzasqBxrK93Ik/DRYsO6S/fedkWEMKqt04xZ4csmnmwGDBAb07QWNaGMAmnTIemsYZCksjATwsA==}

  detect-libc@2.1.2:
    resolution: {integrity: sha512-Btj2BOOO83o3WyH59e8MgXsxEQVcarkUOpEYrubB0urwnN10yQ364rsiByU11nZlqWYZm05i/of7io4mzihBtQ==}
    engines: {node: '>=8'}

  detect-node-es@1.1.0:
    resolution: {integrity: sha512-ypdmJU/TbBby2Dxibuv7ZLW3Bs1QEmM7nHjEANfohJLvE0XVujisn1qPJcZxg+qDucsr+bP6fLD1rPS3AhJ7EQ==}

  devlop@1.1.0:
    resolution: {integrity: sha512-RWmIqhcFf1lRYBvNmr7qTNuyCt/7/ns2jbpp1+PalgE/rDQcBT0fioSMUpJ93irlUhC5hrg4cYqe6U+0ImW0rA==}

  diff@4.0.2:
    resolution: {integrity: sha512-58lmxKSA4BNyLz+HHMUzlOEpg09FV+ev6ZMe3vJihgdxzgcwZ8VoEEPmALCZG9LmqfVoNMMKpttIYTVG6uDY7A==}
    engines: {node: '>=0.3.1'}

  doctrine@2.1.0:
    resolution: {integrity: sha512-35mSku4ZXK0vfCuHEDAwt55dg2jNajHZ1odvF+8SSr82EsZY4QmXfuWso8oEd8zRhVObSN18aM0CjSdoBX7zIw==}
    engines: {node: '>=0.10.0'}

  dotenv@16.6.1:
    resolution: {integrity: sha512-uBq4egWHTcTt33a72vpSG0z3HnPuIl6NqYcTrKEg2azoEyl2hpW0zqlxysq2pK9HlDIHyHyakeYaYnSAwd8bow==}
    engines: {node: '>=12'}

  dunder-proto@1.0.1:
    resolution: {integrity: sha512-KIN/nDJBQRcXw0MLVhZE9iQHmG68qAVIBg9CqmUYjmQIhgij9U5MFvrqkUL5FbtyyzZuOeOt0zdeRe4UY7ct+A==}
    engines: {node: '>= 0.4'}

  effect@3.18.4:
    resolution: {integrity: sha512-b1LXQJLe9D11wfnOKAk3PKxuqYshQ0Heez+y5pnkd3jLj1yx9QhM72zZ9uUrOQyNvrs2GZZd/3maL0ZV18YuDA==}

  emoji-regex@9.2.2:
    resolution: {integrity: sha512-L18DaJsXSUk2+42pv8mLs5jJT2hqFkFE4j21wOmgbUqsZ2hL72NsUU785g9RXgo3s0ZNgVl42TiHp3ZtOv/Vyg==}

  empathic@2.0.0:
    resolution: {integrity: sha512-i6UzDscO/XfAcNYD75CfICkmfLedpyPDdozrLMmQc5ORaQcdMoc21OnlEylMIqI7U8eniKrPMxxtj8k0vhmJhA==}
    engines: {node: '>=14'}

  enhanced-resolve@5.18.3:
    resolution: {integrity: sha512-d4lC8xfavMeBjzGr2vECC3fsGXziXZQyJxD868h2M/mBI3PwAuODxAkLkq5HYuvrPYcUtiLzsTo8U3PgX3Ocww==}
    engines: {node: '>=10.13.0'}

  es-abstract@1.24.0:
    resolution: {integrity: sha512-WSzPgsdLtTcQwm4CROfS5ju2Wa1QQcVeT37jFjYzdFz1r9ahadC8B8/a4qxJxM+09F18iumCdRmlr96ZYkQvEg==}
    engines: {node: '>= 0.4'}

  es-define-property@1.0.1:
    resolution: {integrity: sha512-e3nRfgfUZ4rNGL232gUgX06QNyyez04KdjFrF+LTRoOXmrOgFKDg4BCdsjW8EnT69eqdYGmRpJwiPVYNrCaW3g==}
    engines: {node: '>= 0.4'}

  es-errors@1.3.0:
    resolution: {integrity: sha512-Zf5H2Kxt2xjTvbJvP2ZWLEICxA6j+hAmMzIlypy4xcBg1vKVnx89Wy0GbS+kf5cwCVFFzdCFh2XSCFNULS6csw==}
    engines: {node: '>= 0.4'}

  es-iterator-helpers@1.2.1:
    resolution: {integrity: sha512-uDn+FE1yrDzyC0pCo961B2IHbdM8y/ACZsKD4dG6WqrjV53BADjwa7D+1aom2rsNVfLyDgU/eigvlJGJ08OQ4w==}
    engines: {node: '>= 0.4'}

  es-object-atoms@1.1.1:
    resolution: {integrity: sha512-FGgH2h8zKNim9ljj7dankFPcICIK9Cp5bm+c2gQSYePhpaG5+esrLODihIorn+Pe6FGJzWhXQotPv73jTaldXA==}
    engines: {node: '>= 0.4'}

  es-set-tostringtag@2.1.0:
    resolution: {integrity: sha512-j6vWzfrGVfyXxge+O0x5sh6cvxAog0a/4Rdd2K36zCMV5eJ+/+tOAngRO8cODMNWbVRdVlmGZQL2YS3yR8bIUA==}
    engines: {node: '>= 0.4'}

  es-shim-unscopables@1.1.0:
    resolution: {integrity: sha512-d9T8ucsEhh8Bi1woXCf+TIKDIROLG5WCkxg8geBCbvk22kzwC5G2OnXVMO6FUsvQlgUUXQ2itephWDLqDzbeCw==}
    engines: {node: '>= 0.4'}

  es-to-primitive@1.3.0:
    resolution: {integrity: sha512-w+5mJ3GuFL+NjVtJlvydShqE1eN3h3PbI7/5LAsYJP/2qtuMXjfL2LpHSRqo4b4eSF5K/DH1JXKUAHSB2UW50g==}
    engines: {node: '>= 0.4'}

  es-toolkit@1.41.0:
    resolution: {integrity: sha512-bDd3oRmbVgqZCJS6WmeQieOrzpl3URcWBUVDXxOELlUW2FuW+0glPOz1n0KnRie+PdyvUZcXz2sOn00c6pPRIA==}

  esbuild@0.25.12:
    resolution: {integrity: sha512-bbPBYYrtZbkt6Os6FiTLCTFxvq4tt3JKall1vRwshA3fdVztsLAatFaZobhkBC8/BrPetoa0oksYoKXoG4ryJg==}
    engines: {node: '>=18'}
    hasBin: true

  escape-string-regexp@4.0.0:
    resolution: {integrity: sha512-TtpcNJ3XAzx3Gq8sWRzJaVajRs0uVxA2YAkdb1jm2YkPz4G6egUFAyA3n5vtEIZefPk5Wa4UXbKuS5fKkJWdgA==}
    engines: {node: '>=10'}

  eslint-config-next@15.5.6:
    resolution: {integrity: sha512-cGr3VQlPsZBEv8rtYp4BpG1KNXDqGvPo9VC1iaCgIA11OfziC/vczng+TnAS3WpRIR3Q5ye/6yl+CRUuZ1fPGg==}
    peerDependencies:
      eslint: ^7.23.0 || ^8.0.0 || ^9.0.0
      typescript: '>=3.3.1'
    peerDependenciesMeta:
      typescript:
        optional: true

  eslint-import-resolver-node@0.3.9:
    resolution: {integrity: sha512-WFj2isz22JahUv+B788TlO3N6zL3nNJGU8CcZbPZvVEkBPaJdCV4vy5wyghty5ROFbCRnm132v8BScu5/1BQ8g==}

  eslint-import-resolver-typescript@3.10.1:
    resolution: {integrity: sha512-A1rHYb06zjMGAxdLSkN2fXPBwuSaQ0iO5M/hdyS0Ajj1VBaRp0sPD3dn1FhME3c/JluGFbwSxyCfqdSbtQLAHQ==}
    engines: {node: ^14.18.0 || >=16.0.0}
    peerDependencies:
      eslint: '*'
      eslint-plugin-import: '*'
      eslint-plugin-import-x: '*'
    peerDependenciesMeta:
      eslint-plugin-import:
        optional: true
      eslint-plugin-import-x:
        optional: true

  eslint-module-utils@2.12.1:
    resolution: {integrity: sha512-L8jSWTze7K2mTg0vos/RuLRS5soomksDPoJLXIslC7c8Wmut3bx7CPpJijDcBZtxQ5lrbUdM+s0OlNbz0DCDNw==}
    engines: {node: '>=4'}
    peerDependencies:
      '@typescript-eslint/parser': '*'
      eslint: '*'
      eslint-import-resolver-node: '*'
      eslint-import-resolver-typescript: '*'
      eslint-import-resolver-webpack: '*'
    peerDependenciesMeta:
      '@typescript-eslint/parser':
        optional: true
      eslint:
        optional: true
      eslint-import-resolver-node:
        optional: true
      eslint-import-resolver-typescript:
        optional: true
      eslint-import-resolver-webpack:
        optional: true

  eslint-plugin-import@2.32.0:
    resolution: {integrity: sha512-whOE1HFo/qJDyX4SnXzP4N6zOWn79WhnCUY/iDR0mPfQZO8wcYE4JClzI2oZrhBnnMUCBCHZhO6VQyoBU95mZA==}
    engines: {node: '>=4'}
    peerDependencies:
      '@typescript-eslint/parser': '*'
      eslint: ^2 || ^3 || ^4 || ^5 || ^6 || ^7.2.0 || ^8 || ^9
    peerDependenciesMeta:
      '@typescript-eslint/parser':
        optional: true

  eslint-plugin-jsx-a11y@6.10.2:
    resolution: {integrity: sha512-scB3nz4WmG75pV8+3eRUQOHZlNSUhFNq37xnpgRkCCELU3XMvXAxLk1eqWWyE22Ki4Q01Fnsw9BA3cJHDPgn2Q==}
    engines: {node: '>=4.0'}
    peerDependencies:
      eslint: ^3 || ^4 || ^5 || ^6 || ^7 || ^8 || ^9

  eslint-plugin-react-hooks@5.2.0:
    resolution: {integrity: sha512-+f15FfK64YQwZdJNELETdn5ibXEUQmW1DZL6KXhNnc2heoy/sg9VJJeT7n8TlMWouzWqSWavFkIhHyIbIAEapg==}
    engines: {node: '>=10'}
    peerDependencies:
      eslint: ^3.0.0 || ^4.0.0 || ^5.0.0 || ^6.0.0 || ^7.0.0 || ^8.0.0-0 || ^9.0.0

  eslint-plugin-react@7.37.5:
    resolution: {integrity: sha512-Qteup0SqU15kdocexFNAJMvCJEfa2xUKNV4CC1xsVMrIIqEy3SQ/rqyxCWNzfrd3/ldy6HMlD2e0JDVpDg2qIA==}
    engines: {node: '>=4'}
    peerDependencies:
      eslint: ^3 || ^4 || ^5 || ^6 || ^7 || ^8 || ^9.7

  eslint-scope@8.4.0:
    resolution: {integrity: sha512-sNXOfKCn74rt8RICKMvJS7XKV/Xk9kA7DyJr8mJik3S7Cwgy3qlkkmyS2uQB3jiJg6VNdZd/pDBJu0nvG2NlTg==}
    engines: {node: ^18.18.0 || ^20.9.0 || >=21.1.0}

  eslint-visitor-keys@3.4.3:
    resolution: {integrity: sha512-wpc+LXeiyiisxPlEkUzU6svyS1frIO3Mgxj1fdy7Pm8Ygzguax2N3Fa/D/ag1WqbOprdI+uY6wMUl8/a2G+iag==}
    engines: {node: ^12.22.0 || ^14.17.0 || >=16.0.0}

  eslint-visitor-keys@4.2.1:
    resolution: {integrity: sha512-Uhdk5sfqcee/9H/rCOJikYz67o0a2Tw2hGRPOG2Y1R2dg7brRe1uG0yaNQDHu+TO/uQPF/5eCapvYSmHUjt7JQ==}
    engines: {node: ^18.18.0 || ^20.9.0 || >=21.1.0}

  eslint@9.39.1:
    resolution: {integrity: sha512-BhHmn2yNOFA9H9JmmIVKJmd288g9hrVRDkdoIgRCRuSySRUHH7r/DI6aAXW9T1WwUuY3DFgrcaqB+deURBLR5g==}
    engines: {node: ^18.18.0 || ^20.9.0 || >=21.1.0}
    hasBin: true
    peerDependencies:
      jiti: '*'
    peerDependenciesMeta:
      jiti:
        optional: true

  espree@10.4.0:
    resolution: {integrity: sha512-j6PAQ2uUr79PZhBjP5C5fhl8e39FmRnOjsD5lGnWrFU8i2G776tBK7+nP8KuQUTTyAZUwfQqXAgrVH5MbH9CYQ==}
    engines: {node: ^18.18.0 || ^20.9.0 || >=21.1.0}

  esquery@1.6.0:
    resolution: {integrity: sha512-ca9pw9fomFcKPvFLXhBKUK90ZvGibiGOvRJNbjljY7s7uq/5YO4BOzcYtJqExdx99rF6aAcnRxHmcUHcz6sQsg==}
    engines: {node: '>=0.10'}

  esrecurse@4.3.0:
    resolution: {integrity: sha512-KmfKL3b6G+RXvP8N1vr3Tq1kL/oCFgn2NYXEtqP8/L3pKapUA4G8cFVaoF3SU323CD4XypR/ffioHmkti6/Tag==}
    engines: {node: '>=4.0'}

  estraverse@5.3.0:
    resolution: {integrity: sha512-MMdARuVEQziNTeJD8DgMqmhwR11BRQ/cBP+pLtYdSTnf3MIO8fFeiINEbX36ZdNlfU/7A9f3gUw49B3oQsvwBA==}
    engines: {node: '>=4.0'}

  estree-util-is-identifier-name@3.0.0:
    resolution: {integrity: sha512-hFtqIDZTIUZ9BXLb8y4pYGyk6+wekIivNVTcmvk8NoOh+VeRn5y6cEHzbURrWbfp1fIqdVipilzj+lfaadNZmg==}

  esutils@2.0.3:
    resolution: {integrity: sha512-kVscqXk4OCp68SZ0dkgEKVi6/8ij300KBWTJq32P/dYeWTSwK41WyTxalN1eRmA5Z9UU/LX9D7FWSmV9SAYx6g==}
    engines: {node: '>=0.10.0'}

  eventemitter3@5.0.1:
    resolution: {integrity: sha512-GWkBvjiSZK87ELrYOSESUYeVIc9mvLLf/nXalMOS5dYrgZq9o5OVkbZAVM06CVxYsCwH9BDZFPlQTlPA1j4ahA==}

  exsolve@1.0.7:
    resolution: {integrity: sha512-VO5fQUzZtI6C+vx4w/4BWJpg3s/5l+6pRQEHzFRM8WFi4XffSP1Z+4qi7GbjWbvRQEbdIco5mIMq+zX4rPuLrw==}

  extend@3.0.2:
    resolution: {integrity: sha512-fjquC59cD7CyW6urNXK0FBufkZcoiGG80wTuPujX590cB5Ttln20E2UB4S/WARVqhXffZl2LNgS+gQdPIIim/g==}

  fast-check@3.23.2:
    resolution: {integrity: sha512-h5+1OzzfCC3Ef7VbtKdcv7zsstUQwUDlYpUTvjeUsJAssPgLn7QzbboPtL5ro04Mq0rPOsMzl7q5hIbRs2wD1A==}
    engines: {node: '>=8.0.0'}

  fast-deep-equal@3.1.3:
    resolution: {integrity: sha512-f3qQ9oQy9j2AhBe/H9VC91wLmKBCCU/gDOnKNAYG5hswO7BLKj09Hc5HYNz9cGI++xlpDCIgDaitVs03ATR84Q==}

  fast-glob@3.3.1:
    resolution: {integrity: sha512-kNFPyjhh5cKjrUltxs+wFx+ZkbRaxxmZ+X0ZU31SOsxCEtP9VPgtq2teZw1DebupL5GmDaNQ6yKMMVcM41iqDg==}
    engines: {node: '>=8.6.0'}

  fast-glob@3.3.3:
    resolution: {integrity: sha512-7MptL8U0cqcFdzIzwOTHoilX9x5BrNqye7Z/LuC7kCMRio1EMSyqRK3BEAUD7sXRq4iT4AzTVuZdhgQ2TCvYLg==}
    engines: {node: '>=8.6.0'}

  fast-json-stable-stringify@2.1.0:
    resolution: {integrity: sha512-lhd/wF+Lk98HZoTCtlVraHtfh5XYijIjalXck7saUtuanSDyLMxnHhSXEDJqHxD7msR8D0uCmqlkwjCV8xvwHw==}

  fast-levenshtein@2.0.6:
    resolution: {integrity: sha512-DCXu6Ifhqcks7TZKY3Hxp3y6qphY5SJZmrWMDrKcERSOXWQdMhU9Ig/PYrzyw/ul9jOIyh0N4M0tbC5hodg8dw==}

  fastq@1.19.1:
    resolution: {integrity: sha512-GwLTyxkCXjXbxqIhTsMI2Nui8huMPtnxg7krajPJAjnEG/iiOS7i+zCtWGZR9G0NBKbXKh6X9m9UIsYX/N6vvQ==}

  fdir@6.5.0:
    resolution: {integrity: sha512-tIbYtZbucOs0BRGqPJkshJUYdL+SDH7dVM8gjy+ERp3WAUjLEFJE+02kanyHtwjWOnwrKYBiwAmM0p4kLJAnXg==}
    engines: {node: '>=12.0.0'}
    peerDependencies:
      picomatch: ^3 || ^4
    peerDependenciesMeta:
      picomatch:
        optional: true

  file-entry-cache@8.0.0:
    resolution: {integrity: sha512-XXTUwCvisa5oacNGRP9SfNtYBNAMi+RPwBFmblZEF7N7swHYQS6/Zfk7SRwx4D5j3CH211YNRco1DEMNVfZCnQ==}
    engines: {node: '>=16.0.0'}

  fill-range@7.1.1:
    resolution: {integrity: sha512-YsGpe3WHLK8ZYi4tWDg2Jy3ebRz2rXowDxnld4bkQB00cc/1Zw9AWnC0i9ztDJitivtQvaI9KaLyKrc+hBW0yg==}
    engines: {node: '>=8'}

  find-up@5.0.0:
    resolution: {integrity: sha512-78/PXT1wlLLDgTzDs7sjq9hzz0vXD+zn+7wypEe4fXQxCmdmqfGsEPQxmiCSQI3ajFV91bVSsvNtrJRiW6nGng==}
    engines: {node: '>=10'}

  flat-cache@4.0.1:
    resolution: {integrity: sha512-f7ccFPK3SXFHpx15UIGyRJ/FJQctuKZ0zVuN3frBo4HnK3cay9VEW0R6yPYFHC0AgqhukPzKjq22t5DmAyqGyw==}
    engines: {node: '>=16'}

  flatted@3.3.3:
    resolution: {integrity: sha512-GX+ysw4PBCz0PzosHDepZGANEuFCMLrnRTiEy9McGjmkCQYwRq4A/X786G/fjM/+OjsWSU1ZrY5qyARZmO/uwg==}

  follow-redirects@1.15.11:
    resolution: {integrity: sha512-deG2P0JfjrTxl50XGCDyfI97ZGVCxIpfKYmfyrQ54n5FO/0gfIES8C/Psl6kWVDolizcaaxZJnTS0QSMxvnsBQ==}
    engines: {node: '>=4.0'}
    peerDependencies:
      debug: '*'
    peerDependenciesMeta:
      debug:
        optional: true

  for-each@0.3.5:
    resolution: {integrity: sha512-dKx12eRCVIzqCxFGplyFKJMPvLEWgmNtUrpTiJIR5u97zEhRG8ySrtboPHZXx7daLxQVrl643cTzbab2tkQjxg==}
    engines: {node: '>= 0.4'}

  form-data@4.0.4:
    resolution: {integrity: sha512-KrGhL9Q4zjj0kiUt5OO4Mr/A/jlI2jDYs5eHBpYHPcBEVSiipAvn2Ko2HnPe20rmcuuvMHNdZFp+4IlGTMF0Ow==}
    engines: {node: '>= 6'}

  fsevents@2.3.3:
    resolution: {integrity: sha512-5xoDfX+fL7faATnagmWPpbFtwh/R77WmMMqqHGS65C3vvB0YHrgF+B1YmZ3441tMj5n63k0212XNoJwzlhffQw==}
    engines: {node: ^8.16.0 || ^10.6.0 || >=11.0.0}
    os: [darwin]

  function-bind@1.1.2:
    resolution: {integrity: sha512-7XHNxH7qX9xG5mIwxkhumTox/MIRNcOgDrxWsMt2pAr23WHp6MrRlN7FBSFpCpr+oVO0F744iUgR82nJMfG2SA==}

  function.prototype.name@1.1.8:
    resolution: {integrity: sha512-e5iwyodOHhbMr/yNrc7fDYG4qlbIvI5gajyzPnb5TCwyhjApznQh1BMFou9b30SevY43gCJKXycoCBjMbsuW0Q==}
    engines: {node: '>= 0.4'}

  functions-have-names@1.2.3:
    resolution: {integrity: sha512-xckBUXyTIqT97tq2x2AMb+g163b5JFysYk0x4qxNFwbfQkmNZoiRHb6sPzI9/QV33WeuvVYBUIiD4NzNIyqaRQ==}

  generator-function@2.0.1:
    resolution: {integrity: sha512-SFdFmIJi+ybC0vjlHN0ZGVGHc3lgE0DxPAT0djjVg+kjOnSqclqmj0KQ7ykTOLP6YxoqOvuAODGdcHJn+43q3g==}
    engines: {node: '>= 0.4'}

  get-intrinsic@1.3.0:
    resolution: {integrity: sha512-9fSjSaos/fRIVIp+xSJlE6lfwhES7LNtKaCBIamHsjr2na1BiABJPo0mOjjz8GJDURarmCPGqaiVg5mfjb98CQ==}
    engines: {node: '>= 0.4'}

  get-nonce@1.0.1:
    resolution: {integrity: sha512-FJhYRoDaiatfEkUK8HKlicmu/3SGFD51q3itKDGoSTysQJBnfOcxU5GxnhE1E6soB76MbT0MBtnKJuXyAx+96Q==}
    engines: {node: '>=6'}

  get-proto@1.0.1:
    resolution: {integrity: sha512-sTSfBjoXBp89JvIKIefqw7U2CCebsc74kiY6awiGogKtoSGbgjYE/G/+l9sF3MWFPNc9IcoOC4ODfKHfxFmp0g==}
    engines: {node: '>= 0.4'}

  get-symbol-description@1.1.0:
    resolution: {integrity: sha512-w9UMqWwJxHNOvoNzSJ2oPF5wvYcvP7jUvYzhp67yEhTi17ZDBBC1z9pTdGuzjD+EFIqLSYRweZjqfiPzQ06Ebg==}
    engines: {node: '>= 0.4'}

  get-tsconfig@4.13.0:
    resolution: {integrity: sha512-1VKTZJCwBrvbd+Wn3AOgQP/2Av+TfTCOlE4AcRJE72W1ksZXbAx8PPBR9RzgTeSPzlPMHrbANMH3LbltH73wxQ==}

  giget@2.0.0:
    resolution: {integrity: sha512-L5bGsVkxJbJgdnwyuheIunkGatUF/zssUoxxjACCseZYAVbaqdh9Tsmmlkl8vYan09H7sbvKt4pS8GqKLBrEzA==}
    hasBin: true

  glob-parent@5.1.2:
    resolution: {integrity: sha512-AOIgSQCepiJYwP3ARnGx+5VnTu2HBYdzbGP45eLw1vr3zB3vZLeyed1sC9hnbcOc9/SrMyM5RPQrkGz4aS9Zow==}
    engines: {node: '>= 6'}

  glob-parent@6.0.2:
    resolution: {integrity: sha512-XxwI8EOhVQgWp6iDL+3b0r86f4d6AX6zSU55HfB4ydCEuXLXc5FcYeOu+nnGftS4TEju/11rt4KJPTMgbfmv4A==}
    engines: {node: '>=10.13.0'}

  globals@14.0.0:
    resolution: {integrity: sha512-oahGvuMGQlPw/ivIYBjVSrWAfWLBeku5tpPE2fOPLi+WHffIWbuh2tCjhyQhTBPMf5E9jDEH4FOmTYgYwbKwtQ==}
    engines: {node: '>=18'}

  globalthis@1.0.4:
    resolution: {integrity: sha512-DpLKbNU4WylpxJykQujfCcwYWiV/Jhm50Goo0wrVILAv5jOr9d+H+UR3PhSCD2rCCEIg0uc+G+muBTwD54JhDQ==}
    engines: {node: '>= 0.4'}

  gopd@1.2.0:
    resolution: {integrity: sha512-ZUKRh6/kUFoAiTAtTYPZJ3hw9wNxx+BIBOijnlG9PnrJsCcSjs1wyyD6vJpaYtgnzDrKYRSqf3OO6Rfa93xsRg==}
    engines: {node: '>= 0.4'}

  graceful-fs@4.2.11:
    resolution: {integrity: sha512-RbJ5/jmFcNNCcDV5o9eTnBLJ/HszWV0P73bc+Ff4nS/rJj+YaS6IGyiOL0VoBYX+l1Wrl3k63h/KrH+nhJ0XvQ==}

  graphemer@1.4.0:
    resolution: {integrity: sha512-EtKwoO6kxCL9WO5xipiHTZlSzBm7WLT627TqC/uVRd0HKmq8NXyebnNYxDoBi7wt8eTWrUrKXCOVaFq9x1kgag==}

  has-bigints@1.1.0:
    resolution: {integrity: sha512-R3pbpkcIqv2Pm3dUwgjclDRVmWpTJW2DcMzcIhEXEx1oh/CEMObMm3KLmRJOdvhM7o4uQBnwr8pzRK2sJWIqfg==}
    engines: {node: '>= 0.4'}

  has-flag@4.0.0:
    resolution: {integrity: sha512-EykJT/Q1KjTWctppgIAgfSO0tKVuZUjhgMr17kqTumMl6Afv3EISleU7qZUzoXDFTAHTDC4NOoG/ZxU3EvlMPQ==}
    engines: {node: '>=8'}

  has-property-descriptors@1.0.2:
    resolution: {integrity: sha512-55JNKuIW+vq4Ke1BjOTjM2YctQIvCT7GFzHwmfZPGo5wnrgkid0YQtnAleFSqumZm4az3n2BS+erby5ipJdgrg==}

  has-proto@1.2.0:
    resolution: {integrity: sha512-KIL7eQPfHQRC8+XluaIw7BHUwwqL19bQn4hzNgdr+1wXoU0KKj6rufu47lhY7KbJR2C6T6+PfyN0Ea7wkSS+qQ==}
    engines: {node: '>= 0.4'}

  has-symbols@1.1.0:
    resolution: {integrity: sha512-1cDNdwJ2Jaohmb3sg4OmKaMBwuC48sYni5HUw2DvsC8LjGTLK9h+eb1X6RyuOHe4hT0ULCW68iomhjUoKUqlPQ==}
    engines: {node: '>= 0.4'}

  has-tostringtag@1.0.2:
    resolution: {integrity: sha512-NqADB8VjPFLM2V0VvHUewwwsw0ZWBaIdgo+ieHtK3hasLz4qeCRjYcqfB6AQrBggRKppKF8L52/VqdVsO47Dlw==}
    engines: {node: '>= 0.4'}

  hasown@2.0.2:
    resolution: {integrity: sha512-0hJU9SCPvmMzIBdZFqNPXWa6dqh7WdH0cII9y+CyS8rG3nL48Bclra9HmKhVVUHyPWNH5Y7xDwAB7bfgSjkUMQ==}
    engines: {node: '>= 0.4'}

  hast-util-to-jsx-runtime@2.3.6:
    resolution: {integrity: sha512-zl6s8LwNyo1P9uw+XJGvZtdFF1GdAkOg8ujOw+4Pyb76874fLps4ueHXDhXWdk6YHQ6OgUtinliG7RsYvCbbBg==}

  hast-util-whitespace@3.0.0:
    resolution: {integrity: sha512-88JUN06ipLwsnv+dVn+OIYOvAuvBMy/Qoi6O7mQHxdPXpjy+Cd6xRkWwux7DKO+4sYILtLBRIKgsdpS2gQc7qw==}

  html-url-attributes@3.0.1:
    resolution: {integrity: sha512-ol6UPyBWqsrO6EJySPz2O7ZSr856WDrEzM5zMqp+FJJLGMW35cLYmmZnl0vztAZxRUoNZJFTCohfjuIJ8I4QBQ==}

  ignore@5.3.2:
    resolution: {integrity: sha512-hsBTNUqQTDwkWtcdYI2i06Y/nUBEsNEDJKjWdigLvegy8kDuJAS8uRlpkkcQpyEXL0Z/pjDy5HBmMjRCJ2gq+g==}
    engines: {node: '>= 4'}

  ignore@7.0.5:
    resolution: {integrity: sha512-Hs59xBNfUIunMFgWAbGX5cq6893IbWg4KnrjbYwX3tx0ztorVgTDA6B2sxf8ejHJ4wz8BqGUMYlnzNBer5NvGg==}
    engines: {node: '>= 4'}

  immer@10.2.0:
    resolution: {integrity: sha512-d/+XTN3zfODyjr89gM3mPq1WNX2B8pYsu7eORitdwyA2sBubnTl3laYlBk4sXY5FUa5qTZGBDPJICVbvqzjlbw==}

  import-fresh@3.3.1:
    resolution: {integrity: sha512-TR3KfrTZTYLPB6jUjfx6MF9WcWrHL9su5TObK4ZkYgBdWKPOFoSoQIdEuTuR82pmtxH2spWG9h6etwfr1pLBqQ==}
    engines: {node: '>=6'}

  imurmurhash@0.1.4:
    resolution: {integrity: sha512-JmXMZ6wuvDmLiHEml9ykzqO6lwFbof0GG4IkcGaENdCRDDmMVnny7s5HsIgHCbaq0w2MyPhDqkhTUgS2LU2PHA==}
    engines: {node: '>=0.8.19'}

  inline-style-parser@0.2.6:
    resolution: {integrity: sha512-gtGXVaBdl5mAes3rPcMedEBm12ibjt1kDMFfheul1wUAOVEJW60voNdMVzVkfLN06O7ZaD/rxhfKgtlgtTbMjg==}

  internal-slot@1.1.0:
    resolution: {integrity: sha512-4gd7VpWNQNB4UKKCFFVcp1AVv+FMOgs9NKzjHKusc8jTMhd5eL1NqQqOpE0KzMds804/yHlglp3uxgluOqAPLw==}
    engines: {node: '>= 0.4'}

  internmap@2.0.3:
    resolution: {integrity: sha512-5Hh7Y1wQbvY5ooGgPbDaL5iYLAPzMTUrjMulskHLH6wnv/A+1q5rgEaiuqEjB+oxGXIVZs1FF+R/KPN3ZSQYYg==}
    engines: {node: '>=12'}

  is-alphabetical@2.0.1:
    resolution: {integrity: sha512-FWyyY60MeTNyeSRpkM2Iry0G9hpr7/9kD40mD/cGQEuilcZYS4okz8SN2Q6rLCJ8gbCt6fN+rC+6tMGS99LaxQ==}

  is-alphanumerical@2.0.1:
    resolution: {integrity: sha512-hmbYhX/9MUMF5uh7tOXyK/n0ZvWpad5caBA17GsC6vyuCqaWliRG5K1qS9inmUhEMaOBIW7/whAnSwveW/LtZw==}

  is-array-buffer@3.0.5:
    resolution: {integrity: sha512-DDfANUiiG2wC1qawP66qlTugJeL5HyzMpfr8lLK+jMQirGzNod0B12cFB/9q838Ru27sBwfw78/rdoU7RERz6A==}
    engines: {node: '>= 0.4'}

  is-async-function@2.1.1:
    resolution: {integrity: sha512-9dgM/cZBnNvjzaMYHVoxxfPj2QXt22Ev7SuuPrs+xav0ukGB0S6d4ydZdEiM48kLx5kDV+QBPrpVnFyefL8kkQ==}
    engines: {node: '>= 0.4'}

  is-bigint@1.1.0:
    resolution: {integrity: sha512-n4ZT37wG78iz03xPRKJrHTdZbe3IicyucEtdRsV5yglwc3GyUfbAfpSeD0FJ41NbUNSt5wbhqfp1fS+BgnvDFQ==}
    engines: {node: '>= 0.4'}

  is-boolean-object@1.2.2:
    resolution: {integrity: sha512-wa56o2/ElJMYqjCjGkXri7it5FbebW5usLw/nPmCMs5DeZ7eziSYZhSmPRn0txqeW4LnAmQQU7FgqLpsEFKM4A==}
    engines: {node: '>= 0.4'}

  is-bun-module@2.0.0:
    resolution: {integrity: sha512-gNCGbnnnnFAUGKeZ9PdbyeGYJqewpmc2aKHUEMO5nQPWU9lOmv7jcmQIv+qHD8fXW6W7qfuCwX4rY9LNRjXrkQ==}

  is-callable@1.2.7:
    resolution: {integrity: sha512-1BC0BVFhS/p0qtw6enp8e+8OD0UrK0oFLztSjNzhcKA3WDuJxxAPXzPuPtKkjEY9UUoEWlX/8fgKeu2S8i9JTA==}
    engines: {node: '>= 0.4'}

  is-core-module@2.16.1:
    resolution: {integrity: sha512-UfoeMA6fIJ8wTYFEUjelnaGI67v6+N7qXJEvQuIGa99l4xsCruSYOVSQ0uPANn4dAzm8lkYPaKLrrijLq7x23w==}
    engines: {node: '>= 0.4'}

  is-data-view@1.0.2:
    resolution: {integrity: sha512-RKtWF8pGmS87i2D6gqQu/l7EYRlVdfzemCJN/P3UOs//x1QE7mfhvzHIApBTRf7axvT6DMGwSwBXYCT0nfB9xw==}
    engines: {node: '>= 0.4'}

  is-date-object@1.1.0:
    resolution: {integrity: sha512-PwwhEakHVKTdRNVOw+/Gyh0+MzlCl4R6qKvkhuvLtPMggI1WAHt9sOwZxQLSGpUaDnrdyDsomoRgNnCfKNSXXg==}
    engines: {node: '>= 0.4'}

  is-decimal@2.0.1:
    resolution: {integrity: sha512-AAB9hiomQs5DXWcRB1rqsxGUstbRroFOPPVAomNk/3XHR5JyEZChOyTWe2oayKnsSsr/kcGqF+z6yuH6HHpN0A==}

  is-extglob@2.1.1:
    resolution: {integrity: sha512-SbKbANkN603Vi4jEZv49LeVJMn4yGwsbzZworEoyEiutsN3nJYdbO36zfhGJ6QEDpOZIFkDtnq5JRxmvl3jsoQ==}
    engines: {node: '>=0.10.0'}

  is-finalizationregistry@1.1.1:
    resolution: {integrity: sha512-1pC6N8qWJbWoPtEjgcL2xyhQOP491EQjeUo3qTKcmV8YSDDJrOepfG8pcC7h/QgnQHYSv0mJ3Z/ZWxmatVrysg==}
    engines: {node: '>= 0.4'}

  is-generator-function@1.1.2:
    resolution: {integrity: sha512-upqt1SkGkODW9tsGNG5mtXTXtECizwtS2kA161M+gJPc1xdb/Ax629af6YrTwcOeQHbewrPNlE5Dx7kzvXTizA==}
    engines: {node: '>= 0.4'}

  is-glob@4.0.3:
    resolution: {integrity: sha512-xelSayHH36ZgE7ZWhli7pW34hNbNl8Ojv5KVmkJD4hBdD3th8Tfk9vYasLM+mXWOZhFkgZfxhLSnrwRr4elSSg==}
    engines: {node: '>=0.10.0'}

  is-hexadecimal@2.0.1:
    resolution: {integrity: sha512-DgZQp241c8oO6cA1SbTEWiXeoxV42vlcJxgH+B3hi1AiqqKruZR3ZGF8In3fj4+/y/7rHvlOZLZtgJ/4ttYGZg==}

  is-map@2.0.3:
    resolution: {integrity: sha512-1Qed0/Hr2m+YqxnM09CjA2d/i6YZNfF6R2oRAOj36eUdS6qIV/huPJNSEpKbupewFs+ZsJlxsjjPbc0/afW6Lw==}
    engines: {node: '>= 0.4'}

  is-negative-zero@2.0.3:
    resolution: {integrity: sha512-5KoIu2Ngpyek75jXodFvnafB6DJgr3u8uuK0LEZJjrU19DrMD3EVERaR8sjz8CCGgpZvxPl9SuE1GMVPFHx1mw==}
    engines: {node: '>= 0.4'}

  is-number-object@1.1.1:
    resolution: {integrity: sha512-lZhclumE1G6VYD8VHe35wFaIif+CTy5SJIi5+3y4psDgWu4wPDoBhF8NxUOinEc7pHgiTsT6MaBb92rKhhD+Xw==}
    engines: {node: '>= 0.4'}

  is-number@7.0.0:
    resolution: {integrity: sha512-41Cifkg6e8TylSpdtTpeLVMqvSBEVzTttHvERD741+pnZ8ANv0004MRL43QKPDlK9cGvNp6NZWZUBlbGXYxxng==}
    engines: {node: '>=0.12.0'}

  is-plain-obj@4.1.0:
    resolution: {integrity: sha512-+Pgi+vMuUNkJyExiMBt5IlFoMyKnr5zhJ4Uspz58WOhBF5QoIZkFyNHIbBAtHwzVAgk5RtndVNsDRN61/mmDqg==}
    engines: {node: '>=12'}

  is-regex@1.2.1:
    resolution: {integrity: sha512-MjYsKHO5O7mCsmRGxWcLWheFqN9DJ/2TmngvjKXihe6efViPqc274+Fx/4fYj/r03+ESvBdTXK0V6tA3rgez1g==}
    engines: {node: '>= 0.4'}

  is-set@2.0.3:
    resolution: {integrity: sha512-iPAjerrse27/ygGLxw+EBR9agv9Y6uLeYVJMu+QNCoouJ1/1ri0mGrcWpfCqFZuzzx3WjtwxG098X+n4OuRkPg==}
    engines: {node: '>= 0.4'}

  is-shared-array-buffer@1.0.4:
    resolution: {integrity: sha512-ISWac8drv4ZGfwKl5slpHG9OwPNty4jOWPRIhBpxOoD+hqITiwuipOQ2bNthAzwA3B4fIjO4Nln74N0S9byq8A==}
    engines: {node: '>= 0.4'}

  is-string@1.1.1:
    resolution: {integrity: sha512-BtEeSsoaQjlSPBemMQIrY1MY0uM6vnS1g5fmufYOtnxLGUZM2178PKbhsk7Ffv58IX+ZtcvoGwccYsh0PglkAA==}
    engines: {node: '>= 0.4'}

  is-symbol@1.1.1:
    resolution: {integrity: sha512-9gGx6GTtCQM73BgmHQXfDmLtfjjTUDSyoxTCbp5WtoixAhfgsDirWIcVQ/IHpvI5Vgd5i/J5F7B9cN/WlVbC/w==}
    engines: {node: '>= 0.4'}

  is-typed-array@1.1.15:
    resolution: {integrity: sha512-p3EcsicXjit7SaskXHs1hA91QxgTw46Fv6EFKKGS5DRFLD8yKnohjF3hxoju94b/OcMZoQukzpPpBE9uLVKzgQ==}
    engines: {node: '>= 0.4'}

  is-weakmap@2.0.2:
    resolution: {integrity: sha512-K5pXYOm9wqY1RgjpL3YTkF39tni1XajUIkawTLUo9EZEVUFga5gSQJF8nNS7ZwJQ02y+1YCNYcMh+HIf1ZqE+w==}
    engines: {node: '>= 0.4'}

  is-weakref@1.1.1:
    resolution: {integrity: sha512-6i9mGWSlqzNMEqpCp93KwRS1uUOodk2OJ6b+sq7ZPDSy2WuI5NFIxp/254TytR8ftefexkWn5xNiHUNpPOfSew==}
    engines: {node: '>= 0.4'}

  is-weakset@2.0.4:
    resolution: {integrity: sha512-mfcwb6IzQyOKTs84CQMrOwW4gQcaTOAWJ0zzJCl2WSPDrWk/OzDaImWFH3djXhb24g4eudZfLRozAvPGw4d9hQ==}
    engines: {node: '>= 0.4'}

  isarray@2.0.5:
    resolution: {integrity: sha512-xHjhDr3cNBK0BzdUJSPXZntQUx/mwMS5Rw4A7lPJ90XGAO6ISP/ePDNuo0vhqOZU+UD5JoodwCAAoZQd3FeAKw==}

  isexe@2.0.0:
    resolution: {integrity: sha512-RHxMLp9lnKHGHRng9QFhRCMbYAcVpn69smSGcq3f36xjgVVWThj4qqLbTLlq7Ssj8B+fIQ1EuCEGI2lKsyQeIw==}

  iterator.prototype@1.1.5:
    resolution: {integrity: sha512-H0dkQoCa3b2VEeKQBOxFph+JAbcrQdE7KC0UkqwpLmv2EC4P41QXP+rqo9wYodACiG5/WM5s9oDApTU8utwj9g==}
    engines: {node: '>= 0.4'}

  jiti@2.6.1:
    resolution: {integrity: sha512-ekilCSN1jwRvIbgeg/57YFh8qQDNbwDb9xT/qu2DAHbFFZUicIl4ygVaAvzveMhMVr3LnpSKTNnwt8PoOfmKhQ==}
    hasBin: true

  jose@4.15.9:
    resolution: {integrity: sha512-1vUQX+IdDMVPj4k8kOxgUqlcK518yluMuGZwqlr44FS1ppZB/5GWh4rZG89erpOBOJjU/OBsnCVFfapsRz6nEA==}

  jose@6.1.1:
    resolution: {integrity: sha512-GWSqjfOPf4cWOkBzw5THBjtGPhXKqYnfRBzh4Ni+ArTrQQ9unvmsA3oFLqaYKoKe5sjWmGu5wVKg9Ft1i+LQfg==}

  jotai@2.15.1:
    resolution: {integrity: sha512-yHT1HAZ3ba2Q8wgaUQ+xfBzEtcS8ie687I8XVCBinfg4bNniyqLIN+utPXWKQE93LMF5fPbQSVRZqgpcN5yd6Q==}
    engines: {node: '>=12.20.0'}
    peerDependencies:
      '@babel/core': '>=7.0.0'
      '@babel/template': '>=7.0.0'
      '@types/react': '>=17.0.0'
      react: '>=17.0.0'
    peerDependenciesMeta:
      '@babel/core':
        optional: true
      '@babel/template':
        optional: true
      '@types/react':
        optional: true
      react:
        optional: true

  js-tokens@4.0.0:
    resolution: {integrity: sha512-RdJUflcE3cUzKiMqQgsCu06FPu9UdIJO0beYbPhHN4k6apgJtifcoCtT9bcxOpYBtpD2kCM6Sbzg4CausW/PKQ==}

  js-yaml@4.1.0:
    resolution: {integrity: sha512-wpxZs9NoxZaJESJGIZTyDEaYpl0FKSA+FB9aJiyemKhMwkxQg63h4T1KJgUGHpTqPDNRcmmYLugrRjJlBtWvRA==}
    hasBin: true

  json-buffer@3.0.1:
    resolution: {integrity: sha512-4bV5BfR2mqfQTJm+V5tPPdf+ZpuhiIvTuAB5g8kcrXOZpTT/QwwVRWBywX1ozr6lEuPdbHxwaJlm9G6mI2sfSQ==}

  json-schema-traverse@0.4.1:
    resolution: {integrity: sha512-xbbCH5dCYU5T8LcEhhuh7HJ88HXuW3qsI3Y0zOZFKfZEHcpWiHU/Jxzk629Brsab/mMiHQti9wMP+845RPe3Vg==}

  json-stable-stringify-without-jsonify@1.0.1:
    resolution: {integrity: sha512-Bdboy+l7tA3OGW6FjyFHWkP5LuByj1Tk33Ljyq0axyzdk9//JSi2u3fP1QSmd1KNwq6VOKYGlAu87CisVir6Pw==}

  json5@1.0.2:
    resolution: {integrity: sha512-g1MWMLBiz8FKi1e4w0UyVL3w+iJceWAFBAaBnnGKOpNa5f8TLktkbre1+s6oICydWAm+HRUGTmI+//xv2hvXYA==}
    hasBin: true

  jsx-ast-utils@3.3.5:
    resolution: {integrity: sha512-ZZow9HBI5O6EPgSJLUb8n2NKgmVWTwCvHGwFuJlMjvLFqlGG6pjirPhtdsseaLZjSibD8eegzmYpUZwoIlj2cQ==}
    engines: {node: '>=4.0'}

  keyv@4.5.4:
    resolution: {integrity: sha512-oxVHkHR/EJf2CNXnWxRLW6mg7JyCCUcG0DtEGmL2ctUo1PNTin1PUil+r/+4r5MpVgC/fn1kjsx7mjSujKqIpw==}

  language-subtag-registry@0.3.23:
    resolution: {integrity: sha512-0K65Lea881pHotoGEa5gDlMxt3pctLi2RplBb7Ezh4rRdLEOtgi7n4EwK9lamnUCkKBqaeKRVebTq6BAxSkpXQ==}

  language-tags@1.0.9:
    resolution: {integrity: sha512-MbjN408fEndfiQXbFQ1vnd+1NoLDsnQW41410oQBXiyXDMYH5z505juWa4KUE1LqxRC7DgOgZDbKLxHIwm27hA==}
    engines: {node: '>=0.10'}

  levn@0.4.1:
    resolution: {integrity: sha512-+bT2uH4E5LGE7h/n3evcS/sQlJXCpIp6ym8OWJ5eV6+67Dsql/LaaT7qJBAt2rzfoa/5QBGBhxDix1dMt2kQKQ==}
    engines: {node: '>= 0.8.0'}

  lightningcss-android-arm64@1.30.2:
    resolution: {integrity: sha512-BH9sEdOCahSgmkVhBLeU7Hc9DWeZ1Eb6wNS6Da8igvUwAe0sqROHddIlvU06q3WyXVEOYDZ6ykBZQnjTbmo4+A==}
    engines: {node: '>= 12.0.0'}
    cpu: [arm64]
    os: [android]

  lightningcss-darwin-arm64@1.30.2:
    resolution: {integrity: sha512-ylTcDJBN3Hp21TdhRT5zBOIi73P6/W0qwvlFEk22fkdXchtNTOU4Qc37SkzV+EKYxLouZ6M4LG9NfZ1qkhhBWA==}
    engines: {node: '>= 12.0.0'}
    cpu: [arm64]
    os: [darwin]

  lightningcss-darwin-x64@1.30.2:
    resolution: {integrity: sha512-oBZgKchomuDYxr7ilwLcyms6BCyLn0z8J0+ZZmfpjwg9fRVZIR5/GMXd7r9RH94iDhld3UmSjBM6nXWM2TfZTQ==}
    engines: {node: '>= 12.0.0'}
    cpu: [x64]
    os: [darwin]

  lightningcss-freebsd-x64@1.30.2:
    resolution: {integrity: sha512-c2bH6xTrf4BDpK8MoGG4Bd6zAMZDAXS569UxCAGcA7IKbHNMlhGQ89eRmvpIUGfKWNVdbhSbkQaWhEoMGmGslA==}
    engines: {node: '>= 12.0.0'}
    cpu: [x64]
    os: [freebsd]

  lightningcss-linux-arm-gnueabihf@1.30.2:
    resolution: {integrity: sha512-eVdpxh4wYcm0PofJIZVuYuLiqBIakQ9uFZmipf6LF/HRj5Bgm0eb3qL/mr1smyXIS1twwOxNWndd8z0E374hiA==}
    engines: {node: '>= 12.0.0'}
    cpu: [arm]
    os: [linux]

  lightningcss-linux-arm64-gnu@1.30.2:
    resolution: {integrity: sha512-UK65WJAbwIJbiBFXpxrbTNArtfuznvxAJw4Q2ZGlU8kPeDIWEX1dg3rn2veBVUylA2Ezg89ktszWbaQnxD/e3A==}
    engines: {node: '>= 12.0.0'}
    cpu: [arm64]
    os: [linux]

  lightningcss-linux-arm64-musl@1.30.2:
    resolution: {integrity: sha512-5Vh9dGeblpTxWHpOx8iauV02popZDsCYMPIgiuw97OJ5uaDsL86cnqSFs5LZkG3ghHoX5isLgWzMs+eD1YzrnA==}
    engines: {node: '>= 12.0.0'}
    cpu: [arm64]
    os: [linux]

  lightningcss-linux-x64-gnu@1.30.2:
    resolution: {integrity: sha512-Cfd46gdmj1vQ+lR6VRTTadNHu6ALuw2pKR9lYq4FnhvgBc4zWY1EtZcAc6EffShbb1MFrIPfLDXD6Xprbnni4w==}
    engines: {node: '>= 12.0.0'}
    cpu: [x64]
    os: [linux]

  lightningcss-linux-x64-musl@1.30.2:
    resolution: {integrity: sha512-XJaLUUFXb6/QG2lGIW6aIk6jKdtjtcffUT0NKvIqhSBY3hh9Ch+1LCeH80dR9q9LBjG3ewbDjnumefsLsP6aiA==}
    engines: {node: '>= 12.0.0'}
    cpu: [x64]
    os: [linux]

  lightningcss-win32-arm64-msvc@1.30.2:
    resolution: {integrity: sha512-FZn+vaj7zLv//D/192WFFVA0RgHawIcHqLX9xuWiQt7P0PtdFEVaxgF9rjM/IRYHQXNnk61/H/gb2Ei+kUQ4xQ==}
    engines: {node: '>= 12.0.0'}
    cpu: [arm64]
    os: [win32]

  lightningcss-win32-x64-msvc@1.30.2:
    resolution: {integrity: sha512-5g1yc73p+iAkid5phb4oVFMB45417DkRevRbt/El/gKXJk4jid+vPFF/AXbxn05Aky8PapwzZrdJShv5C0avjw==}
    engines: {node: '>= 12.0.0'}
    cpu: [x64]
    os: [win32]

  lightningcss@1.30.2:
    resolution: {integrity: sha512-utfs7Pr5uJyyvDETitgsaqSyjCb2qNRAtuqUeWIAKztsOYdcACf2KtARYXg2pSvhkt+9NfoaNY7fxjl6nuMjIQ==}
    engines: {node: '>= 12.0.0'}

  locate-path@6.0.0:
    resolution: {integrity: sha512-iPZK6eYjbxRu3uB4/WZ3EsEIMJFMqAoopl3R+zuq0UjcAm/MO6KCweDgPfP3elTztoKP3KtnVHxTn2NHBSDVUw==}
    engines: {node: '>=10'}

  lodash.merge@4.6.2:
    resolution: {integrity: sha512-0KpjqXRVvrYyCsX1swR/XTK0va6VQkQM6MNo7PqW77ByjAhoARA8EfrP1N4+KlKj8YS0ZUCtRT/YUuhyYDujIQ==}

  longest-streak@3.1.0:
    resolution: {integrity: sha512-9Ri+o0JYgehTaVBBDoMqIl8GXtbWg711O3srftcHhZ0dqnETqLaoIK0x17fUw9rFSlK/0NlsKe0Ahhyl5pXE2g==}

  loose-envify@1.4.0:
    resolution: {integrity: sha512-lyuxPGr/Wfhrlem2CL/UcnUc1zcqKAImBDzukY7Y5F/yQiNdko6+fRLevlw1HgMySw7f611UIY408EtxRSoK3Q==}
    hasBin: true

  lru-cache@6.0.0:
    resolution: {integrity: sha512-Jo6dJ04CmSjuznwJSS3pUeWmd/H0ffTlkXXgwZi+eq1UCmqQwCh+eLsYOYCwY991i2Fah4h1BEMCx4qThGbsiA==}
    engines: {node: '>=10'}

  lucide-react@0.548.0:
    resolution: {integrity: sha512-63b16z63jM9yc1MwxajHeuu0FRZFsDtljtDjYm26Kd86UQ5HQzu9ksEtoUUw4RBuewodw/tGFmvipePvRsKeDA==}
    peerDependencies:
      react: ^16.5.1 || ^17.0.0 || ^18.0.0 || ^19.0.0

  magic-string@0.30.21:
    resolution: {integrity: sha512-vd2F4YUyEXKGcLHoq+TEyCjxueSeHnFxyyjNp80yg0XV4vUhnDer/lvvlqM/arB5bXQN5K2/3oinyCRyx8T2CQ==}

  mailgun.js@12.1.1:
    resolution: {integrity: sha512-8E6JaEPCurhDLu77LFJcB1AwDmGd1Y99hEJBC+BqZSUal6qOJrOzZBEjP1EALI2VLbOXs7OWq4lsmUqRDd1LVA==}
    engines: {node: '>=18.0.0'}

  make-error@1.3.6:
    resolution: {integrity: sha512-s8UhlNe7vPKomQhC1qFelMokr/Sc3AgNbso3n74mVPA5LTZwkB9NlXf4XPamLxJE8h0gh73rM94xvwRT2CVInw==}

  math-intrinsics@1.1.0:
    resolution: {integrity: sha512-/IXtbwEk5HTPyEwyKX6hGkYXxM9nbj64B+ilVJnC/R6B0pH5G4V3b0pVbL7DBj4tkhBAppbQUlf6F6Xl9LHu1g==}
    engines: {node: '>= 0.4'}

  mdast-util-from-markdown@2.0.2:
    resolution: {integrity: sha512-uZhTV/8NBuw0WHkPTrCqDOl0zVe1BIng5ZtHoDk49ME1qqcjYmmLmOf0gELgcRMxN4w2iuIeVso5/6QymSrgmA==}

  mdast-util-mdx-expression@2.0.1:
    resolution: {integrity: sha512-J6f+9hUp+ldTZqKRSg7Vw5V6MqjATc+3E4gf3CFNcuZNWD8XdyI6zQ8GqH7f8169MM6P7hMBRDVGnn7oHB9kXQ==}

  mdast-util-mdx-jsx@3.2.0:
    resolution: {integrity: sha512-lj/z8v0r6ZtsN/cGNNtemmmfoLAFZnjMbNyLzBafjzikOM+glrjNHPlf6lQDOTccj9n5b0PPihEBbhneMyGs1Q==}

  mdast-util-mdxjs-esm@2.0.1:
    resolution: {integrity: sha512-EcmOpxsZ96CvlP03NghtH1EsLtr0n9Tm4lPUJUBccV9RwUOneqSycg19n5HGzCf+10LozMRSObtVr3ee1WoHtg==}

  mdast-util-phrasing@4.1.0:
    resolution: {integrity: sha512-TqICwyvJJpBwvGAMZjj4J2n0X8QWp21b9l0o7eXyVJ25YNWYbJDVIyD1bZXE6WtV6RmKJVYmQAKWa0zWOABz2w==}

  mdast-util-to-hast@13.2.0:
    resolution: {integrity: sha512-QGYKEuUsYT9ykKBCMOEDLsU5JRObWQusAolFMeko/tYPufNkRffBAQjIE+99jbA87xv6FgmjLtwjh9wBWajwAA==}

  mdast-util-to-markdown@2.1.2:
    resolution: {integrity: sha512-xj68wMTvGXVOKonmog6LwyJKrYXZPvlwabaryTjLh9LuvovB/KAH+kvi8Gjj+7rJjsFi23nkUxRQv1KqSroMqA==}

  mdast-util-to-string@4.0.0:
    resolution: {integrity: sha512-0H44vDimn51F0YwvxSJSm0eCDOJTRlmN0R1yBh4HLj9wiV1Dn0QoXGbvFAWj2hSItVTlCmBF1hqKlIyUBVFLPg==}

  merge2@1.4.1:
    resolution: {integrity: sha512-8q7VEgMJW4J8tcfVPy8g09NcQwZdbwFEqhe/WZkoIzjn/3TGDwtOCYtXGxA3O8tPzpczCCDgv+P2P5y00ZJOOg==}
    engines: {node: '>= 8'}

  micromark-core-commonmark@2.0.3:
    resolution: {integrity: sha512-RDBrHEMSxVFLg6xvnXmb1Ayr2WzLAWjeSATAoxwKYJV94TeNavgoIdA0a9ytzDSVzBy2YKFK+emCPOEibLeCrg==}

  micromark-factory-destination@2.0.1:
    resolution: {integrity: sha512-Xe6rDdJlkmbFRExpTOmRj9N3MaWmbAgdpSrBQvCFqhezUn4AHqJHbaEnfbVYYiexVSs//tqOdY/DxhjdCiJnIA==}

  micromark-factory-label@2.0.1:
    resolution: {integrity: sha512-VFMekyQExqIW7xIChcXn4ok29YE3rnuyveW3wZQWWqF4Nv9Wk5rgJ99KzPvHjkmPXF93FXIbBp6YdW3t71/7Vg==}

  micromark-factory-space@2.0.1:
    resolution: {integrity: sha512-zRkxjtBxxLd2Sc0d+fbnEunsTj46SWXgXciZmHq0kDYGnck/ZSGj9/wULTV95uoeYiK5hRXP2mJ98Uo4cq/LQg==}

  micromark-factory-title@2.0.1:
    resolution: {integrity: sha512-5bZ+3CjhAd9eChYTHsjy6TGxpOFSKgKKJPJxr293jTbfry2KDoWkhBb6TcPVB4NmzaPhMs1Frm9AZH7OD4Cjzw==}

  micromark-factory-whitespace@2.0.1:
    resolution: {integrity: sha512-Ob0nuZ3PKt/n0hORHyvoD9uZhr+Za8sFoP+OnMcnWK5lngSzALgQYKMr9RJVOWLqQYuyn6ulqGWSXdwf6F80lQ==}

  micromark-util-character@2.1.1:
    resolution: {integrity: sha512-wv8tdUTJ3thSFFFJKtpYKOYiGP2+v96Hvk4Tu8KpCAsTMs6yi+nVmGh1syvSCsaxz45J6Jbw+9DD6g97+NV67Q==}

  micromark-util-chunked@2.0.1:
    resolution: {integrity: sha512-QUNFEOPELfmvv+4xiNg2sRYeS/P84pTW0TCgP5zc9FpXetHY0ab7SxKyAQCNCc1eK0459uoLI1y5oO5Vc1dbhA==}

  micromark-util-classify-character@2.0.1:
    resolution: {integrity: sha512-K0kHzM6afW/MbeWYWLjoHQv1sgg2Q9EccHEDzSkxiP/EaagNzCm7T/WMKZ3rjMbvIpvBiZgwR3dKMygtA4mG1Q==}

  micromark-util-combine-extensions@2.0.1:
    resolution: {integrity: sha512-OnAnH8Ujmy59JcyZw8JSbK9cGpdVY44NKgSM7E9Eh7DiLS2E9RNQf0dONaGDzEG9yjEl5hcqeIsj4hfRkLH/Bg==}

  micromark-util-decode-numeric-character-reference@2.0.2:
    resolution: {integrity: sha512-ccUbYk6CwVdkmCQMyr64dXz42EfHGkPQlBj5p7YVGzq8I7CtjXZJrubAYezf7Rp+bjPseiROqe7G6foFd+lEuw==}

  micromark-util-decode-string@2.0.1:
    resolution: {integrity: sha512-nDV/77Fj6eH1ynwscYTOsbK7rR//Uj0bZXBwJZRfaLEJ1iGBR6kIfNmlNqaqJf649EP0F3NWNdeJi03elllNUQ==}

  micromark-util-encode@2.0.1:
    resolution: {integrity: sha512-c3cVx2y4KqUnwopcO9b/SCdo2O67LwJJ/UyqGfbigahfegL9myoEFoDYZgkT7f36T0bLrM9hZTAaAyH+PCAXjw==}

  micromark-util-html-tag-name@2.0.1:
    resolution: {integrity: sha512-2cNEiYDhCWKI+Gs9T0Tiysk136SnR13hhO8yW6BGNyhOC4qYFnwF1nKfD3HFAIXA5c45RrIG1ub11GiXeYd1xA==}

  micromark-util-normalize-identifier@2.0.1:
    resolution: {integrity: sha512-sxPqmo70LyARJs0w2UclACPUUEqltCkJ6PhKdMIDuJ3gSf/Q+/GIe3WKl0Ijb/GyH9lOpUkRAO2wp0GVkLvS9Q==}

  micromark-util-resolve-all@2.0.1:
    resolution: {integrity: sha512-VdQyxFWFT2/FGJgwQnJYbe1jjQoNTS4RjglmSjTUlpUMa95Htx9NHeYW4rGDJzbjvCsl9eLjMQwGeElsqmzcHg==}

  micromark-util-sanitize-uri@2.0.1:
    resolution: {integrity: sha512-9N9IomZ/YuGGZZmQec1MbgxtlgougxTodVwDzzEouPKo3qFWvymFHWcnDi2vzV1ff6kas9ucW+o3yzJK9YB1AQ==}

  micromark-util-subtokenize@2.1.0:
    resolution: {integrity: sha512-XQLu552iSctvnEcgXw6+Sx75GflAPNED1qx7eBJ+wydBb2KCbRZe+NwvIEEMM83uml1+2WSXpBAcp9IUCgCYWA==}

  micromark-util-symbol@2.0.1:
    resolution: {integrity: sha512-vs5t8Apaud9N28kgCrRUdEed4UJ+wWNvicHLPxCa9ENlYuAY31M0ETy5y1vA33YoNPDFTghEbnh6efaE8h4x0Q==}

  micromark-util-types@2.0.2:
    resolution: {integrity: sha512-Yw0ECSpJoViF1qTU4DC6NwtC4aWGt1EkzaQB8KPPyCRR8z9TWeV0HbEFGTO+ZY1wB22zmxnJqhPyTpOVCpeHTA==}

  micromark@4.0.2:
    resolution: {integrity: sha512-zpe98Q6kvavpCr1NPVSCMebCKfD7CA2NqZ+rykeNhONIJBpc1tFKt9hucLGwha3jNTNI8lHpctWJWoimVF4PfA==}

  micromatch@4.0.8:
    resolution: {integrity: sha512-PXwfBhYu0hBCPw8Dn0E+WDYb7af3dSLVWKi3HGv84IdF4TyFoC0ysxFd0Goxw7nSv4T/PzEJQxsYsEiFCKo2BA==}
    engines: {node: '>=8.6'}

  mime-db@1.52.0:
    resolution: {integrity: sha512-sPU4uV7dYlvtWJxwwxHD0PuihVNiE7TyAbQ5SWxDCB9mUYvOgroQOwYQQOKPJ8CIbE+1ETVlOoK1UC2nU3gYvg==}
    engines: {node: '>= 0.6'}

  mime-types@2.1.35:
    resolution: {integrity: sha512-ZDY+bPm5zTTF+YpCrAU9nK0UgICYPT0QtT1NZWFv4s++TNkcgVaT0g6+4R2uI4MjQjzysHB1zxuWL50hzaeXiw==}
    engines: {node: '>= 0.6'}

  minimatch@3.1.2:
    resolution: {integrity: sha512-J7p63hRiAjw1NDEww1W7i37+ByIrOWO5XQQAzZ3VOcL0PNybwpfmV/N05zFAzwQ9USyEcX6t3UO+K5aqBQOIHw==}

  minimatch@9.0.5:
    resolution: {integrity: sha512-G6T0ZX48xgozx7587koeX9Ys2NYy6Gmv//P89sEte9V9whIapMNF4idKxnW2QtCcLiTWlb/wfCabAtAFWhhBow==}
    engines: {node: '>=16 || 14 >=14.17'}

  minimist@1.2.8:
    resolution: {integrity: sha512-2yyAR8qBkN3YuheJanUpWC5U3bb5osDywNB8RzDVlDwDHbocAJveqqj1u8+SVD7jkWT4yvsHCpWqqWqAxb0zCA==}

  ms@2.1.3:
    resolution: {integrity: sha512-6FlzubTLZG3J2a/NVCAleEhjzq5oxgHyaCU9yYXvcLsvoVaHJq/s5xXI6/XXP6tz7R9xAOtHnSO/tXtF3WRTlA==}

  nanoid@3.3.11:
    resolution: {integrity: sha512-N8SpfPUnUp1bK+PMYW8qSWdl9U+wwNWI4QKxOYDy9JAro3WMX7p2OeVRF9v+347pnakNevPmiHhNmZ2HbFA76w==}
    engines: {node: ^10 || ^12 || ^13.7 || ^14 || >=15.0.1}
    hasBin: true

  napi-postinstall@0.3.4:
    resolution: {integrity: sha512-PHI5f1O0EP5xJ9gQmFGMS6IZcrVvTjpXjz7Na41gTE7eE2hK11lg04CECCYEEjdc17EV4DO+fkGEtt7TpTaTiQ==}
    engines: {node: ^12.20.0 || ^14.18.0 || >=16.0.0}
    hasBin: true

  natural-compare@1.4.0:
    resolution: {integrity: sha512-OWND8ei3VtNC9h7V60qff3SVobHr996CTwgxubgyQYEpg290h9J0buyECNNJexkFm5sOajh5G116RYA1c8ZMSw==}

  next-auth@4.24.13:
    resolution: {integrity: sha512-sgObCfcfL7BzIK76SS5TnQtc3yo2Oifp/yIpfv6fMfeBOiBJkDWF3A2y9+yqnmJ4JKc2C+nMjSjmgDeTwgN1rQ==}
    peerDependencies:
      '@auth/core': 0.34.3
      next: ^12.2.5 || ^13 || ^14 || ^15 || ^16
      nodemailer: ^7.0.7
      react: ^17.0.2 || ^18 || ^19
      react-dom: ^17.0.2 || ^18 || ^19
    peerDependenciesMeta:
      '@auth/core':
        optional: true
      nodemailer:
        optional: true

  next-themes@0.4.6:
    resolution: {integrity: sha512-pZvgD5L0IEvX5/9GWyHMf3m8BKiVQwsCMHfoFosXtXBMnaS0ZnIJ9ST4b4NqLVKDEm8QBxoNNGNaBv2JNF6XNA==}
    peerDependencies:
      react: ^16.8 || ^17 || ^18 || ^19 || ^19.0.0-rc
      react-dom: ^16.8 || ^17 || ^18 || ^19 || ^19.0.0-rc

  next@16.0.1:
    resolution: {integrity: sha512-e9RLSssZwd35p7/vOa+hoDFggUZIUbZhIUSLZuETCwrCVvxOs87NamoUzT+vbcNAL8Ld9GobBnWOA6SbV/arOw==}
    engines: {node: '>=20.9.0'}
    hasBin: true
    peerDependencies:
      '@opentelemetry/api': ^1.1.0
      '@playwright/test': ^1.51.1
      babel-plugin-react-compiler: '*'
      react: ^18.2.0 || 19.0.0-rc-de68d2f4-20241204 || ^19.0.0
      react-dom: ^18.2.0 || 19.0.0-rc-de68d2f4-20241204 || ^19.0.0
      sass: ^1.3.0
    peerDependenciesMeta:
      '@opentelemetry/api':
        optional: true
      '@playwright/test':
        optional: true
      babel-plugin-react-compiler:
        optional: true
      sass:
        optional: true

  node-addon-api@8.5.0:
    resolution: {integrity: sha512-/bRZty2mXUIFY/xU5HLvveNHlswNJej+RnxBjOMkidWfwZzgTbPG1E3K5TOxRLOR+5hX7bSofy8yf1hZevMS8A==}
    engines: {node: ^18 || ^20 || >= 21}

  node-fetch-native@1.6.7:
    resolution: {integrity: sha512-g9yhqoedzIUm0nTnTqAQvueMPVOuIY16bqgAJJC8XOOubYFNwz6IER9qs0Gq2Xd0+CecCKFjtdDTMA4u4xG06Q==}

  node-gyp-build@4.8.4:
    resolution: {integrity: sha512-LA4ZjwlnUblHVgq0oBF3Jl/6h/Nvs5fzBLwdEF4nuxnFdsfajde4WfxtJr3CaiH+F6ewcIB/q4jQ4UzPyid+CQ==}
    hasBin: true

  nodemailer@7.0.10:
    resolution: {integrity: sha512-Us/Se1WtT0ylXgNFfyFSx4LElllVLJXQjWi2Xz17xWw7amDKO2MLtFnVp1WACy7GkVGs+oBlRopVNUzlrGSw1w==}
    engines: {node: '>=6.0.0'}

  nypm@0.6.2:
    resolution: {integrity: sha512-7eM+hpOtrKrBDCh7Ypu2lJ9Z7PNZBdi/8AT3AX8xoCj43BBVHD0hPSTEvMtkMpfs8FCqBGhxB+uToIQimA111g==}
    engines: {node: ^14.16.0 || >=16.10.0}
    hasBin: true

  oauth4webapi@3.8.2:
    resolution: {integrity: sha512-FzZZ+bht5X0FKe7Mwz3DAVAmlH1BV5blSak/lHMBKz0/EBMhX6B10GlQYI51+oRp8ObJaX0g6pXrAxZh5s8rjw==}

  oauth@0.9.15:
    resolution: {integrity: sha512-a5ERWK1kh38ExDEfoO6qUHJb32rd7aYmPHuyCu3Fta/cnICvYmgd2uhuKXvPD+PXB+gCEYYEaQdIRAjCOwAKNA==}

  object-assign@4.1.1:
    resolution: {integrity: sha512-rJgTQnkUnH1sFw8yT6VSU3zD3sWmu6sZhIseY8VX+GRu3P6F7Fu+JNDoXfklElbLJSnc3FUQHVe4cU5hj+BcUg==}
    engines: {node: '>=0.10.0'}

  object-hash@2.2.0:
    resolution: {integrity: sha512-gScRMn0bS5fH+IuwyIFgnh9zBdo4DV+6GhygmWM9HyNJSgS0hScp1f5vjtm7oIIOiT9trXrShAkLFSc2IqKNgw==}
    engines: {node: '>= 6'}

  object-inspect@1.13.4:
    resolution: {integrity: sha512-W67iLl4J2EXEGTbfeHCffrjDfitvLANg0UlX3wFUUSTx92KXRFegMHUVgSqE+wvhAbi4WqjGg9czysTV2Epbew==}
    engines: {node: '>= 0.4'}

  object-keys@1.1.1:
    resolution: {integrity: sha512-NuAESUOUMrlIXOfHKzD6bpPu3tYt3xvjNdRIQ+FeT0lNb4K8WR70CaDxhuNguS2XG+GjkyMwOzsN5ZktImfhLA==}
    engines: {node: '>= 0.4'}

  object.assign@4.1.7:
    resolution: {integrity: sha512-nK28WOo+QIjBkDduTINE4JkF/UJJKyf2EJxvJKfblDpyg0Q+pkOHNTL0Qwy6NP6FhE/EnzV73BxxqcJaXY9anw==}
    engines: {node: '>= 0.4'}

  object.entries@1.1.9:
    resolution: {integrity: sha512-8u/hfXFRBD1O0hPUjioLhoWFHRmt6tKA4/vZPyckBr18l1KE9uHrFaFaUi8MDRTpi4uak2goyPTSNJLXX2k2Hw==}
    engines: {node: '>= 0.4'}

  object.fromentries@2.0.8:
    resolution: {integrity: sha512-k6E21FzySsSK5a21KRADBd/NGneRegFO5pLHfdQLpRDETUNJueLXs3WCzyQ3tFRDYgbq3KHGXfTbi2bs8WQ6rQ==}
    engines: {node: '>= 0.4'}

  object.groupby@1.0.3:
    resolution: {integrity: sha512-+Lhy3TQTuzXI5hevh8sBGqbmurHbbIjAi0Z4S63nthVLmLxfbj4T54a4CfZrXIrt9iP4mVAPYMo/v99taj3wjQ==}
    engines: {node: '>= 0.4'}

  object.values@1.2.1:
    resolution: {integrity: sha512-gXah6aZrcUxjWg2zR2MwouP2eHlCBzdV4pygudehaKXSGW4v2AsRQUK+lwwXhii6KFZcunEnmSUoYp5CXibxtA==}
    engines: {node: '>= 0.4'}

  ohash@2.0.11:
    resolution: {integrity: sha512-RdR9FQrFwNBNXAr4GixM8YaRZRJ5PUWbKYbE5eOsrwAjJW0q2REGcf79oYPsLyskQCZG1PLN+S/K1V00joZAoQ==}

  oidc-token-hash@5.2.0:
    resolution: {integrity: sha512-6gj2m8cJZ+iSW8bm0FXdGF0YhIQbKrfP4yWTNzxc31U6MOjfEmB1rHvlYvxI1B7t7BCi1F2vYTT6YhtQRG4hxw==}
    engines: {node: ^10.13.0 || >=12.0.0}

  openid-client@5.7.1:
    resolution: {integrity: sha512-jDBPgSVfTnkIh71Hg9pRvtJc6wTwqjRkN88+gCFtYWrlP4Yx2Dsrow8uPi3qLr/aeymPF3o2+dS+wOpglK04ew==}

  optionator@0.9.4:
    resolution: {integrity: sha512-6IpQ7mKUxRcZNLIObR0hz7lxsapSSIYNZJwXPGeF0mTVqGKFIXj1DQcMoT22S3ROcLyY/rz0PWaWZ9ayWmad9g==}
    engines: {node: '>= 0.8.0'}

  own-keys@1.0.1:
    resolution: {integrity: sha512-qFOyK5PjiWZd+QQIh+1jhdb9LpxTF0qs7Pm8o5QHYZ0M3vKqSqzsZaEB6oWlxZ+q2sJBMI/Ktgd2N5ZwQoRHfg==}
    engines: {node: '>= 0.4'}

  p-limit@3.1.0:
    resolution: {integrity: sha512-TYOanM3wGwNGsZN2cVTYPArw454xnXj5qmWF1bEoAc4+cU/ol7GVh7odevjp1FNHduHc3KZMcFduxU5Xc6uJRQ==}
    engines: {node: '>=10'}

  p-locate@5.0.0:
    resolution: {integrity: sha512-LaNjtRWUBY++zB5nE/NwcaoMylSPk+S+ZHNB1TzdbMJMny6dynpAGt7X/tl/QYq3TIeE6nxHppbo2LGymrG5Pw==}
    engines: {node: '>=10'}

  parent-module@1.0.1:
    resolution: {integrity: sha512-GQ2EWRpQV8/o+Aw8YqtfZZPfNRWZYkbidE9k5rpl/hC3vtHHBfGm2Ifi6qWV+coDGkrUKZAxE3Lot5kcsRlh+g==}
    engines: {node: '>=6'}

  parse-entities@4.0.2:
    resolution: {integrity: sha512-GG2AQYWoLgL877gQIKeRPGO1xF9+eG1ujIb5soS5gPvLQ1y2o8FL90w2QWNdf9I361Mpp7726c+lj3U0qK1uGw==}

  path-exists@4.0.0:
    resolution: {integrity: sha512-ak9Qy5Q7jYb2Wwcey5Fpvg2KoAc/ZIhLSLOSBmRmygPsGwkVVt0fZa0qrtMz+m6tJTAHfZQ8FnmB4MG4LWy7/w==}
    engines: {node: '>=8'}

  path-key@3.1.1:
    resolution: {integrity: sha512-ojmeN0qd+y0jszEtoY48r0Peq5dwMEkIlCOu6Q5f41lfkswXuKtYrhgoTpLnyIcHm24Uhqx+5Tqm2InSwLhE6Q==}
    engines: {node: '>=8'}

  path-parse@1.0.7:
    resolution: {integrity: sha512-LDJzPVEEEPR+y48z93A0Ed0yXb8pAByGWo/k5YYdYgpY2/2EsOsksJrq7lOHxryrVOn1ejG6oAp8ahvOIQD8sw==}

  pathe@2.0.3:
    resolution: {integrity: sha512-WUjGcAqP1gQacoQe+OBJsFA7Ld4DyXuUIjZ5cc75cLHvJ7dtNsTugphxIADwspS+AraAUePCKrSVtPLFj/F88w==}

  perfect-debounce@1.0.0:
    resolution: {integrity: sha512-xCy9V055GLEqoFaHoC1SoLIaLmWctgCUaBaWxDZ7/Zx4CTyX7cJQLJOok/orfjZAh9kEYpjJa4d0KcJmCbctZA==}

  picocolors@1.1.1:
    resolution: {integrity: sha512-xceH2snhtb5M9liqDsmEw56le376mTZkEX/jEb/RxNFyegNul7eNslCXP9FDj/Lcu0X8KEyMceP2ntpaHrDEVA==}

  picomatch@2.3.1:
    resolution: {integrity: sha512-JU3teHTNjmE2VCGFzuY8EXzCDVwEqB2a8fsIvwaStHhAWJEeVd1o1QD80CU6+ZdEXXSLbSsuLwJjkCBWqRQUVA==}
    engines: {node: '>=8.6'}

  picomatch@4.0.3:
    resolution: {integrity: sha512-5gTmgEY/sqK6gFXLIsQNH19lWb4ebPDLA4SdLP7dsWkIXHWlG66oPuVvXSGFPppYZz8ZDZq0dYYrbHfBCVUb1Q==}
    engines: {node: '>=12'}

  pkg-types@2.3.0:
    resolution: {integrity: sha512-SIqCzDRg0s9npO5XQ3tNZioRY1uK06lA41ynBC1YmFTmnY6FjUjVt6s4LoADmwoig1qqD0oK8h1p/8mlMx8Oig==}

  possible-typed-array-names@1.1.0:
    resolution: {integrity: sha512-/+5VFTchJDoVj3bhoqi6UeymcD00DAwb1nJwamzPvHEszJ4FpF6SNNbUbOS8yI56qHzdV8eK0qEfOSiodkTdxg==}
    engines: {node: '>= 0.4'}

  postcss-selector-parser@6.0.10:
    resolution: {integrity: sha512-IQ7TZdoaqbT+LCpShg46jnZVlhWD2w6iQYAcYXfHARZ7X1t/UGhhceQDs5X0cGqKvYlHNOuv7Oa1xmb0oQuA3w==}
    engines: {node: '>=4'}

  postcss@8.4.31:
    resolution: {integrity: sha512-PS08Iboia9mts/2ygV3eLpY5ghnUcfLV/EXTOW1E2qYxJKGGBUtNjN76FYHnMs36RmARn41bC0AZmn+rR0OVpQ==}
    engines: {node: ^10 || ^12 || >=14}

  postcss@8.5.6:
    resolution: {integrity: sha512-3Ybi1tAuwAP9s0r1UQ2J4n5Y0G05bJkpUIO0/bI9MhwmD70S5aTWbXGBwxHrelT+XM1k6dM0pk+SwNkpTRN7Pg==}
    engines: {node: ^10 || ^12 || >=14}

  preact-render-to-string@5.2.6:
    resolution: {integrity: sha512-JyhErpYOvBV1hEPwIxc/fHWXPfnEGdRKxc8gFdAZ7XV4tlzyzG847XAyEZqoDnynP88akM4eaHcSOzNcLWFguw==}
    peerDependencies:
      preact: '>=10'

  preact-render-to-string@6.5.11:
    resolution: {integrity: sha512-ubnauqoGczeGISiOh6RjX0/cdaF8v/oDXIjO85XALCQjwQP+SB4RDXXtvZ6yTYSjG+PC1QRP2AhPgCEsM2EvUw==}
    peerDependencies:
      preact: '>=10'

  preact@10.24.3:
    resolution: {integrity: sha512-Z2dPnBnMUfyQfSQ+GBdsGa16hz35YmLmtTLhM169uW944hYL6xzTYkJjC07j+Wosz733pMWx0fgON3JNw1jJQA==}

  preact@10.27.2:
    resolution: {integrity: sha512-5SYSgFKSyhCbk6SrXyMpqjb5+MQBgfvEKE/OC+PujcY34sOpqtr+0AZQtPYx5IA6VxynQ7rUPCtKzyovpj9Bpg==}

  prelude-ls@1.2.1:
    resolution: {integrity: sha512-vkcDPrRZo1QZLbn5RLGPpg/WmIQ65qoWWhcGKf/b5eplkkarX0m9z8ppCat4mlOqUsWpyNuYgO3VRyrYHSzX5g==}
    engines: {node: '>= 0.8.0'}

  prettier-plugin-tailwindcss@0.7.1:
    resolution: {integrity: sha512-Bzv1LZcuiR1Sk02iJTS1QzlFNp/o5l2p3xkopwOrbPmtMeh3fK9rVW5M3neBQzHq+kGKj/4LGQMTNcTH4NGPtQ==}
    engines: {node: '>=20.19'}
    peerDependencies:
      '@ianvs/prettier-plugin-sort-imports': '*'
      '@prettier/plugin-hermes': '*'
      '@prettier/plugin-oxc': '*'
      '@prettier/plugin-pug': '*'
      '@shopify/prettier-plugin-liquid': '*'
      '@trivago/prettier-plugin-sort-imports': '*'
      '@zackad/prettier-plugin-twig': '*'
      prettier: ^3.0
      prettier-plugin-astro: '*'
      prettier-plugin-css-order: '*'
      prettier-plugin-jsdoc: '*'
      prettier-plugin-marko: '*'
      prettier-plugin-multiline-arrays: '*'
      prettier-plugin-organize-attributes: '*'
      prettier-plugin-organize-imports: '*'
      prettier-plugin-sort-imports: '*'
      prettier-plugin-svelte: '*'
    peerDependenciesMeta:
      '@ianvs/prettier-plugin-sort-imports':
        optional: true
      '@prettier/plugin-hermes':
        optional: true
      '@prettier/plugin-oxc':
        optional: true
      '@prettier/plugin-pug':
        optional: true
      '@shopify/prettier-plugin-liquid':
        optional: true
      '@trivago/prettier-plugin-sort-imports':
        optional: true
      '@zackad/prettier-plugin-twig':
        optional: true
      prettier-plugin-astro:
        optional: true
      prettier-plugin-css-order:
        optional: true
      prettier-plugin-jsdoc:
        optional: true
      prettier-plugin-marko:
        optional: true
      prettier-plugin-multiline-arrays:
        optional: true
      prettier-plugin-organize-attributes:
        optional: true
      prettier-plugin-organize-imports:
        optional: true
      prettier-plugin-sort-imports:
        optional: true
      prettier-plugin-svelte:
        optional: true

  prettier@3.6.2:
    resolution: {integrity: sha512-I7AIg5boAr5R0FFtJ6rCfD+LFsWHp81dolrFD8S79U9tb8Az2nGrJncnMSnys+bpQJfRUzqs9hnA81OAA3hCuQ==}
    engines: {node: '>=14'}
    hasBin: true

  pretty-format@3.8.0:
    resolution: {integrity: sha512-WuxUnVtlWL1OfZFQFuqvnvs6MiAGk9UNsBostyBOB0Is9wb5uRESevA6rnl/rkksXaGX3GzZhPup5d6Vp1nFew==}

  prisma@6.19.0:
    resolution: {integrity: sha512-F3eX7K+tWpkbhl3l4+VkFtrwJlLXbAM+f9jolgoUZbFcm1DgHZ4cq9AgVEgUym2au5Ad/TDLN8lg83D+M10ycw==}
    engines: {node: '>=18.18'}
    hasBin: true
    peerDependencies:
      typescript: '>=5.1.0'
    peerDependenciesMeta:
      typescript:
        optional: true

  prop-types@15.8.1:
    resolution: {integrity: sha512-oj87CgZICdulUohogVAR7AjlC0327U4el4L6eAvOqCeudMDVU0NThNaV+b9Df4dXgSP1gXMTnPdhfe/2qDH5cg==}

  property-information@7.1.0:
    resolution: {integrity: sha512-TwEZ+X+yCJmYfL7TPUOcvBZ4QfoT5YenQiJuX//0th53DE6w0xxLEtfK3iyryQFddXuvkIk51EEgrJQ0WJkOmQ==}

  proxy-from-env@1.1.0:
    resolution: {integrity: sha512-D+zkORCbA9f1tdWRK0RaCR3GPv50cMxcrz4X8k5LTSUD1Dkw47mKJEZQNunItRTkWwgtaUSo1RVFRIG9ZXiFYg==}

  punycode@2.3.1:
    resolution: {integrity: sha512-vYt7UD1U9Wg6138shLtLOvdAu+8DsC/ilFtEVHcH+wydcSpNE20AfSOduf6MkRFahL5FY7X1oU7nKVZFtfq8Fg==}
    engines: {node: '>=6'}

  pure-rand@6.1.0:
    resolution: {integrity: sha512-bVWawvoZoBYpp6yIoQtQXHZjmz35RSVHnUOTefl8Vcjr8snTPY1wnpSPMWekcFwbxI6gtmT7rSYPFvz71ldiOA==}

  queue-microtask@1.2.3:
    resolution: {integrity: sha512-NuaNSa6flKT5JaSYQzJok04JzTL1CA6aGhv5rfLW3PgqA+M2ChpZQnAC8h8i4ZFkBS8X5RqkDBHA7r4hej3K9A==}

  rc9@2.1.2:
    resolution: {integrity: sha512-btXCnMmRIBINM2LDZoEmOogIZU7Qe7zn4BpomSKZ/ykbLObuBdvG+mFq11DL6fjH1DRwHhrlgtYWG96bJiC7Cg==}

  react-countup@6.5.3:
    resolution: {integrity: sha512-udnqVQitxC7QWADSPDOxVWULkLvKUWrDapn5i53HE4DPRVgs+Y5rr4bo25qEl8jSh+0l2cToJgGMx+clxPM3+w==}
    peerDependencies:
      react: '>= 16.3.0'

  react-day-picker@9.11.1:
    resolution: {integrity: sha512-l3ub6o8NlchqIjPKrRFUCkTUEq6KwemQlfv3XZzzwpUeGwmDJ+0u0Upmt38hJyd7D/vn2dQoOoLV/qAp0o3uUw==}
    engines: {node: '>=18'}
    peerDependencies:
      react: '>=16.8.0'

  react-dom@19.2.0:
    resolution: {integrity: sha512-UlbRu4cAiGaIewkPyiRGJk0imDN2T3JjieT6spoL2UeSf5od4n5LB/mQ4ejmxhCFT1tYe8IvaFulzynWovsEFQ==}
    peerDependencies:
      react: ^19.2.0

  react-hook-form@7.66.0:
    resolution: {integrity: sha512-xXBqsWGKrY46ZqaHDo+ZUYiMUgi8suYu5kdrS20EG8KiL7VRQitEbNjm+UcrDYrNi1YLyfpmAeGjCZYXLT9YBw==}
    engines: {node: '>=18.0.0'}
    peerDependencies:
      react: ^16.8.0 || ^17 || ^18 || ^19

  react-intersection-observer@10.0.0:
    resolution: {integrity: sha512-JJRgcnFQoVXmbE5+GXr1OS1NDD1gHk0HyfpLcRf0575IbJz+io8yzs4mWVlfaqOQq1FiVjLvuYAdEEcrrCfveg==}
    peerDependencies:
      react: ^17.0.0 || ^18.0.0 || ^19.0.0
      react-dom: ^17.0.0 || ^18.0.0 || ^19.0.0
    peerDependenciesMeta:
      react-dom:
        optional: true

  react-is@16.13.1:
    resolution: {integrity: sha512-24e6ynE2H+OKt4kqsOvNd8kBpV65zoxbA4BVsEOB3ARVWQki/DHzaUoC5KuON/BiccDaCCTZBuOcfZs70kR8bQ==}

  react-is@18.3.1:
    resolution: {integrity: sha512-/LLMVyas0ljjAtoYiPqYiL8VWXzUUdThrmU5+n20DZv+a+ClRoevUzw5JxU+Ieh5/c87ytoTBV9G1FiKfNJdmg==}

  react-markdown@10.1.0:
    resolution: {integrity: sha512-qKxVopLT/TyA6BX3Ue5NwabOsAzm0Q7kAPwq6L+wWDwisYs7R8vZ0nRXqq6rkueboxpkjvLGU9fWifiX/ZZFxQ==}
    peerDependencies:
      '@types/react': '>=18'
      react: '>=18'

  react-redux@9.2.0:
    resolution: {integrity: sha512-ROY9fvHhwOD9ySfrF0wmvu//bKCQ6AeZZq1nJNtbDC+kk5DuSuNX/n6YWYF/SYy7bSba4D4FSz8DJeKY/S/r+g==}
    peerDependencies:
      '@types/react': ^18.2.25 || ^19
      react: ^18.0 || ^19
      redux: ^5.0.0
    peerDependenciesMeta:
      '@types/react':
        optional: true
      redux:
        optional: true

  react-remove-scroll-bar@2.3.8:
    resolution: {integrity: sha512-9r+yi9+mgU33AKcj6IbT9oRCO78WriSj6t/cF8DWBZJ9aOGPOTEDvdUDz1FwKim7QXWwmHqtdHnRJfhAxEG46Q==}
    engines: {node: '>=10'}
    peerDependencies:
      '@types/react': '*'
      react: ^16.8.0 || ^17.0.0 || ^18.0.0 || ^19.0.0
    peerDependenciesMeta:
      '@types/react':
        optional: true

  react-remove-scroll@2.7.1:
    resolution: {integrity: sha512-HpMh8+oahmIdOuS5aFKKY6Pyog+FNaZV/XyJOq7b4YFwsFHe5yYfdbIalI4k3vU2nSDql7YskmUseHsRrJqIPA==}
    engines: {node: '>=10'}
    peerDependencies:
      '@types/react': '*'
      react: ^16.8.0 || ^17.0.0 || ^18.0.0 || ^19.0.0 || ^19.0.0-rc
    peerDependenciesMeta:
      '@types/react':
        optional: true

  react-style-singleton@2.2.3:
    resolution: {integrity: sha512-b6jSvxvVnyptAiLjbkWLE/lOnR4lfTtDAl+eUC7RZy+QQWc6wRzIV2CE6xBuMmDxc2qIihtDCZD5NPOFl7fRBQ==}
    engines: {node: '>=10'}
    peerDependencies:
      '@types/react': '*'
      react: ^16.8.0 || ^17.0.0 || ^18.0.0 || ^19.0.0 || ^19.0.0-rc
    peerDependenciesMeta:
      '@types/react':
        optional: true

  react@19.2.0:
    resolution: {integrity: sha512-tmbWg6W31tQLeB5cdIBOicJDJRR2KzXsV7uSK9iNfLWQ5bIZfxuPEHp7M8wiHyHnn0DD1i7w3Zmin0FtkrwoCQ==}
    engines: {node: '>=0.10.0'}

  readdirp@4.1.2:
    resolution: {integrity: sha512-GDhwkLfywWL2s6vEjyhri+eXmfH6j1L7JE27WhqLeYzoh/A3DBaYGEj2H/HFZCn/kMfim73FXxEJTw06WtxQwg==}
    engines: {node: '>= 14.18.0'}

  recharts@3.3.0:
    resolution: {integrity: sha512-Vi0qmTB0iz1+/Cz9o5B7irVyUjX2ynvEgImbgMt/3sKRREcUM07QiYjS1QpAVrkmVlXqy5gykq4nGWMz9AS4Rg==}
    engines: {node: '>=18'}
    peerDependencies:
      react: ^16.8.0 || ^17.0.0 || ^18.0.0 || ^19.0.0
      react-dom: ^16.0.0 || ^17.0.0 || ^18.0.0 || ^19.0.0
      react-is: ^16.8.0 || ^17.0.0 || ^18.0.0 || ^19.0.0

  redux-thunk@3.1.0:
    resolution: {integrity: sha512-NW2r5T6ksUKXCabzhL9z+h206HQw/NJkcLm1GPImRQ8IzfXwRGqjVhKJGauHirT0DAuyy6hjdnMZaRoAcy0Klw==}
    peerDependencies:
      redux: ^5.0.0

  redux@5.0.1:
    resolution: {integrity: sha512-M9/ELqF6fy8FwmkpnF0S3YKOqMyoWJ4+CS5Efg2ct3oY9daQvd/Pc71FpGZsVsbl3Cpb+IIcjBDUnnyBdQbq4w==}

  reflect.getprototypeof@1.0.10:
    resolution: {integrity: sha512-00o4I+DVrefhv+nX0ulyi3biSHCPDe+yLv5o/p6d/UVlirijB8E16FtfwSAi4g3tcqrQ4lRAqQSoFEZJehYEcw==}
    engines: {node: '>= 0.4'}

  regexp.prototype.flags@1.5.4:
    resolution: {integrity: sha512-dYqgNSZbDwkaJ2ceRd9ojCGjBq+mOm9LmtXnAnEGyHhN/5R7iDW2TRw3h+o/jCFxus3P2LfWIIiwowAjANm7IA==}
    engines: {node: '>= 0.4'}

  remark-parse@11.0.0:
    resolution: {integrity: sha512-FCxlKLNGknS5ba/1lmpYijMUzX2esxW5xQqjWxw2eHFfS2MSdaHVINFmhjo+qN1WhZhNimq0dZATN9pH0IDrpA==}

  remark-rehype@11.1.2:
    resolution: {integrity: sha512-Dh7l57ianaEoIpzbp0PC9UKAdCSVklD8E5Rpw7ETfbTl3FqcOOgq5q2LVDhgGCkaBv7p24JXikPdvhhmHvKMsw==}

  reselect@5.1.1:
    resolution: {integrity: sha512-K/BG6eIky/SBpzfHZv/dd+9JBFiS4SWV7FIujVyJRux6e45+73RaUHXLmIR1f7WOMaQ0U1km6qwklRQxpJJY0w==}

  resolve-from@4.0.0:
    resolution: {integrity: sha512-pb/MYmXstAkysRFx8piNI1tGFNQIFA3vkE3Gq4EuA1dF6gHp/+vgZqsCGJapvy8N3Q+4o7FwvquPJcnZ7RYy4g==}
    engines: {node: '>=4'}

  resolve-pkg-maps@1.0.0:
    resolution: {integrity: sha512-seS2Tj26TBVOC2NIc2rOe2y2ZO7efxITtLZcGSOnHHNOQ7CkiUBfw0Iw2ck6xkIhPwLhKNLS8BO+hEpngQlqzw==}

  resolve@1.22.11:
    resolution: {integrity: sha512-RfqAvLnMl313r7c9oclB1HhUEAezcpLjz95wFH4LVuhk9JF/r22qmVP9AMmOU4vMX7Q8pN8jwNg/CSpdFnMjTQ==}
    engines: {node: '>= 0.4'}
    hasBin: true

  resolve@2.0.0-next.5:
    resolution: {integrity: sha512-U7WjGVG9sH8tvjW5SmGbQuui75FiyjAX72HX15DwBBwF9dNiQZRQAg9nnPhYy+TUnE0+VcrttuvNI8oSxZcocA==}
    hasBin: true

  reusify@1.1.0:
    resolution: {integrity: sha512-g6QUff04oZpHs0eG5p83rFLhHeV00ug/Yf9nZM6fLeUrPguBTkTQOdpAWWspMh55TZfVQDPaN3NQJfbVRAxdIw==}
    engines: {iojs: '>=1.0.0', node: '>=0.10.0'}

  run-parallel@1.2.0:
    resolution: {integrity: sha512-5l4VyZR86LZ/lDxZTR6jqL8AFE2S0IFLMP26AbjsLVADxHdhB/c0GUsH+y39UfCi3dzz8OlQuPmnaJOMoDHQBA==}

  safe-array-concat@1.1.3:
    resolution: {integrity: sha512-AURm5f0jYEOydBj7VQlVvDrjeFgthDdEF5H1dP+6mNpoXOMo1quQqJ4wvJDyRZ9+pO3kGWoOdmV08cSv2aJV6Q==}
    engines: {node: '>=0.4'}

  safe-push-apply@1.0.0:
    resolution: {integrity: sha512-iKE9w/Z7xCzUMIZqdBsp6pEQvwuEebH4vdpjcDWnyzaI6yl6O9FHvVpmGelvEHNsoY6wGblkxR6Zty/h00WiSA==}
    engines: {node: '>= 0.4'}

  safe-regex-test@1.1.0:
    resolution: {integrity: sha512-x/+Cz4YrimQxQccJf5mKEbIa1NzeCRNI5Ecl/ekmlYaampdNLPalVyIcCZNNH3MvmqBugV5TMYZXv0ljslUlaw==}
    engines: {node: '>= 0.4'}

  scheduler@0.27.0:
    resolution: {integrity: sha512-eNv+WrVbKu1f3vbYJT/xtiF5syA5HPIMtf9IgY/nKg0sWqzAUEvqY/xm7OcZc/qafLx/iO9FgOmeSAp4v5ti/Q==}

  semver@6.3.1:
    resolution: {integrity: sha512-BR7VvDCVHO+q2xBEWskxS6DJE1qRnb7DxzUrogb71CWoSficBxYsiAGd+Kl0mmq/MprG9yArRkyrQxTO6XjMzA==}
    hasBin: true

  semver@7.7.3:
    resolution: {integrity: sha512-SdsKMrI9TdgjdweUSR9MweHA4EJ8YxHn8DFaDisvhVlUOe4BF1tLD7GAj0lIqWVl+dPb/rExr0Btby5loQm20Q==}
    engines: {node: '>=10'}
    hasBin: true

  set-function-length@1.2.2:
    resolution: {integrity: sha512-pgRc4hJ4/sNjWCSS9AmnS40x3bNMDTknHgL5UaMBTMyJnU90EgWh1Rz+MC9eFu4BuN/UwZjKQuY/1v3rM7HMfg==}
    engines: {node: '>= 0.4'}

  set-function-name@2.0.2:
    resolution: {integrity: sha512-7PGFlmtwsEADb0WYyvCMa1t+yke6daIG4Wirafur5kcf+MhUnPms1UeR0CKQdTZD81yESwMHbtn+TR+dMviakQ==}
    engines: {node: '>= 0.4'}

  set-proto@1.0.0:
    resolution: {integrity: sha512-RJRdvCo6IAnPdsvP/7m6bsQqNnn1FCBX5ZNtFL98MmFF/4xAIJTIg1YbHW5DC2W5SKZanrC6i4HsJqlajw/dZw==}
    engines: {node: '>= 0.4'}

  sharp@0.34.4:
    resolution: {integrity: sha512-FUH39xp3SBPnxWvd5iib1X8XY7J0K0X7d93sie9CJg2PO8/7gmg89Nve6OjItK53/MlAushNNxteBYfM6DEuoA==}
    engines: {node: ^18.17.0 || ^20.3.0 || >=21.0.0}

  shebang-command@2.0.0:
    resolution: {integrity: sha512-kHxr2zZpYtdmrN1qDjrrX/Z1rR1kG8Dx+gkpK1G4eXmvXswmcE1hTWBWYUzlraYw1/yZp6YuDY77YtvbN0dmDA==}
    engines: {node: '>=8'}

  shebang-regex@3.0.0:
    resolution: {integrity: sha512-7++dFhtcx3353uBaq8DDR4NuxBetBzC7ZQOhmTQInHEd6bSrXdiEyzCvG07Z44UYdLShWUyXt5M/yhz8ekcb1A==}
    engines: {node: '>=8'}

  side-channel-list@1.0.0:
    resolution: {integrity: sha512-FCLHtRD/gnpCiCHEiJLOwdmFP+wzCmDEkc9y7NsYxeF4u7Btsn1ZuwgwJGxImImHicJArLP4R0yX4c2KCrMrTA==}
    engines: {node: '>= 0.4'}

  side-channel-map@1.0.1:
    resolution: {integrity: sha512-VCjCNfgMsby3tTdo02nbjtM/ewra6jPHmpThenkTYh8pG9ucZ/1P8So4u4FGBek/BjpOVsDCMoLA/iuBKIFXRA==}
    engines: {node: '>= 0.4'}

  side-channel-weakmap@1.0.2:
    resolution: {integrity: sha512-WPS/HvHQTYnHisLo9McqBHOJk2FkHO/tlpvldyrnem4aeQp4hai3gythswg6p01oSoTl58rcpiFAjF2br2Ak2A==}
    engines: {node: '>= 0.4'}

  side-channel@1.1.0:
    resolution: {integrity: sha512-ZX99e6tRweoUXqR+VBrslhda51Nh5MTQwou5tnUDgbtyM0dBgmhEDtWGP/xbKn6hqfPRHujUNwz5fy/wbbhnpw==}
    engines: {node: '>= 0.4'}

  sonner@2.0.7:
    resolution: {integrity: sha512-W6ZN4p58k8aDKA4XPcx2hpIQXBRAgyiWVkYhT7CvK6D3iAu7xjvVyhQHg2/iaKJZ1XVJ4r7XuwGL+WGEK37i9w==}
    peerDependencies:
      react: ^18.0.0 || ^19.0.0 || ^19.0.0-rc
      react-dom: ^18.0.0 || ^19.0.0 || ^19.0.0-rc

  source-map-js@1.2.1:
    resolution: {integrity: sha512-UXWMKhLOwVKb728IUtQPXxfYU+usdybtUrK/8uGE8CQMvrhOpwvzDBwj0QhSL7MQc7vIsISBG8VQ8+IDQxpfQA==}
    engines: {node: '>=0.10.0'}

  space-separated-tokens@2.0.2:
    resolution: {integrity: sha512-PEGlAwrG8yXGXRjW32fGbg66JAlOAwbObuqVoJpv/mRgoWDQfgH1wDPvtzWyUSNAXBGSk8h755YDbbcEy3SH2Q==}

  stable-hash@0.0.5:
    resolution: {integrity: sha512-+L3ccpzibovGXFK+Ap/f8LOS0ahMrHTf3xu7mMLSpEGU0EO9ucaysSylKo9eRDFNhWve/y275iPmIZ4z39a9iA==}

  stop-iteration-iterator@1.1.0:
    resolution: {integrity: sha512-eLoXW/DHyl62zxY4SCaIgnRhuMr6ri4juEYARS8E6sCEqzKpOiE521Ucofdx+KnDZl5xmvGYaaKCk5FEOxJCoQ==}
    engines: {node: '>= 0.4'}

  string.prototype.includes@2.0.1:
    resolution: {integrity: sha512-o7+c9bW6zpAdJHTtujeePODAhkuicdAryFsfVKwA+wGw89wJ4GTY484WTucM9hLtDEOpOvI+aHnzqnC5lHp4Rg==}
    engines: {node: '>= 0.4'}

  string.prototype.matchall@4.0.12:
    resolution: {integrity: sha512-6CC9uyBL+/48dYizRf7H7VAYCMCNTBeM78x/VTUe9bFEaxBepPJDa1Ow99LqI/1yF7kuy7Q3cQsYMrcjGUcskA==}
    engines: {node: '>= 0.4'}

  string.prototype.repeat@1.0.0:
    resolution: {integrity: sha512-0u/TldDbKD8bFCQ/4f5+mNRrXwZ8hg2w7ZR8wa16e8z9XpePWl3eGEcUD0OXpEH/VJH/2G3gjUtR3ZOiBe2S/w==}

  string.prototype.trim@1.2.10:
    resolution: {integrity: sha512-Rs66F0P/1kedk5lyYyH9uBzuiI/kNRmwJAR9quK6VOtIpZ2G+hMZd+HQbbv25MgCA6gEffoMZYxlTod4WcdrKA==}
    engines: {node: '>= 0.4'}

  string.prototype.trimend@1.0.9:
    resolution: {integrity: sha512-G7Ok5C6E/j4SGfyLCloXTrngQIQU3PWtXGst3yM7Bea9FRURf1S42ZHlZZtsNque2FN2PoUhfZXYLNWwEr4dLQ==}
    engines: {node: '>= 0.4'}

  string.prototype.trimstart@1.0.8:
    resolution: {integrity: sha512-UXSH262CSZY1tfu3G3Secr6uGLCFVPMhIqHjlgCUtCCcgihYc/xKs9djMTMUOb2j1mVSeU8EU6NWc/iQKU6Gfg==}
    engines: {node: '>= 0.4'}

  stringify-entities@4.0.4:
    resolution: {integrity: sha512-IwfBptatlO+QCJUo19AqvrPNqlVMpW9YEL2LIVY+Rpv2qsjCGxaDLNRgeGsQWJhfItebuJhsGSLjaBbNSQ+ieg==}

  strip-bom@3.0.0:
    resolution: {integrity: sha512-vavAMRXOgBVNF6nyEEmL3DBK19iRpDcoIwW+swQ+CbGiu7lju6t+JklA1MHweoWtadgt4ISVUsXLyDq34ddcwA==}
    engines: {node: '>=4'}

  strip-json-comments@3.1.1:
    resolution: {integrity: sha512-6fPc+R4ihwqP6N/aIv2f1gMH8lOVtWQHoqC4yK6oSDVVocumAsfCqjkXnqiYMhmMwS/mEHLp7Vehlt3ql6lEig==}
    engines: {node: '>=8'}

  style-to-js@1.1.19:
    resolution: {integrity: sha512-Ev+SgeqiNGT1ufsXyVC5RrJRXdrkRJ1Gol9Qw7Pb72YCKJXrBvP0ckZhBeVSrw2m06DJpei2528uIpjMb4TsoQ==}

  style-to-object@1.0.12:
    resolution: {integrity: sha512-ddJqYnoT4t97QvN2C95bCgt+m7AAgXjVnkk/jxAfmp7EAB8nnqqZYEbMd3em7/vEomDb2LAQKAy1RFfv41mdNw==}

  styled-jsx@5.1.6:
    resolution: {integrity: sha512-qSVyDTeMotdvQYoHWLNGwRFJHC+i+ZvdBRYosOFgC+Wg1vx4frN2/RG/NA7SYqqvKNLf39P2LSRA2pu6n0XYZA==}
    engines: {node: '>= 12.0.0'}
    peerDependencies:
      '@babel/core': '*'
      babel-plugin-macros: '*'
      react: '>= 16.8.0 || 17.x.x || ^18.0.0-0 || ^19.0.0-0'
    peerDependenciesMeta:
      '@babel/core':
        optional: true
      babel-plugin-macros:
        optional: true

  supports-color@7.2.0:
    resolution: {integrity: sha512-qpCAvRl9stuOHveKsn7HncJRvv501qIacKzQlO/+Lwxc9+0q2wLyv4Dfvt80/DPn2pqOBsJdDiogXGR9+OvwRw==}
    engines: {node: '>=8'}

  supports-preserve-symlinks-flag@1.0.0:
    resolution: {integrity: sha512-ot0WnXS9fgdkgIcePe6RHNk1WA8+muPa6cSjeR3V8K27q9BB1rTE3R1p7Hv0z1ZyAc8s6Vvv8DIyWf681MAt0w==}
    engines: {node: '>= 0.4'}

  swr@2.3.6:
    resolution: {integrity: sha512-wfHRmHWk/isGNMwlLGlZX5Gzz/uTgo0o2IRuTMcf4CPuPFJZlq0rDaKUx+ozB5nBOReNV1kiOyzMfj+MBMikLw==}
    peerDependencies:
      react: ^16.11.0 || ^17.0.0 || ^18.0.0 || ^19.0.0

  tailwind-merge@3.4.0:
    resolution: {integrity: sha512-uSaO4gnW+b3Y2aWoWfFpX62vn2sR3skfhbjsEnaBI81WD1wBLlHZe5sWf0AqjksNdYTbGBEd0UasQMT3SNV15g==}

  tailwindcss-animate@1.0.7:
    resolution: {integrity: sha512-bl6mpH3T7I3UFxuvDEXLxy/VuFxBk5bbzplh7tXI68mwMokNYd1t9qPBHlnyTwfa4JGC4zP516I1hYYtQ/vspA==}
    peerDependencies:
      tailwindcss: '>=3.0.0 || insiders'

  tailwindcss@4.1.16:
    resolution: {integrity: sha512-pONL5awpaQX4LN5eiv7moSiSPd/DLDzKVRJz8Q9PgzmAdd1R4307GQS2ZpfiN7ZmekdQrfhZZiSE5jkLR4WNaA==}

  tailwindcss@4.1.17:
    resolution: {integrity: sha512-j9Ee2YjuQqYT9bbRTfTZht9W/ytp5H+jJpZKiYdP/bpnXARAuELt9ofP0lPnmHjbga7SNQIxdTAXCmtKVYjN+Q==}

  tapable@2.3.0:
    resolution: {integrity: sha512-g9ljZiwki/LfxmQADO3dEY1CbpmXT5Hm2fJ+QaGKwSXUylMybePR7/67YW7jOrrvjEgL1Fmz5kzyAjWVWLlucg==}
    engines: {node: '>=6'}

  tiny-invariant@1.3.3:
    resolution: {integrity: sha512-+FbBPE1o9QAYvviau/qC5SE3caw21q3xkvWKBtja5vgqOWIHHJ3ioaq1VPfn/Szqctz2bU/oYeKd9/z5BL+PVg==}

  tinyexec@1.0.2:
    resolution: {integrity: sha512-W/KYk+NFhkmsYpuHq5JykngiOCnxeVL8v8dFnqxSD8qEEdRfXk1SDM6JzNqcERbcGYj9tMrDQBYV9cjgnunFIg==}
    engines: {node: '>=18'}

  tinyglobby@0.2.15:
    resolution: {integrity: sha512-j2Zq4NyQYG5XMST4cbs02Ak8iJUdxRM0XI5QyxXuZOzKOINmWurp3smXu3y5wDcJrptwpSjgXHzIQxR0omXljQ==}
    engines: {node: '>=12.0.0'}

  to-regex-range@5.0.1:
    resolution: {integrity: sha512-65P7iz6X5yEr1cwcgvQxbbIw7Uk3gOy5dIdtZ4rDveLqhrdJP+Li/Hx6tyK0NEb+2GCyneCMJiGqrADCSNk8sQ==}
    engines: {node: '>=8.0'}

  trim-lines@3.0.1:
    resolution: {integrity: sha512-kRj8B+YHZCc9kQYdWfJB2/oUl9rA99qbowYYBtr4ui4mZyAQ2JpvVBd/6U2YloATfqBhBTSMhTpgBHtU0Mf3Rg==}

  trough@2.2.0:
    resolution: {integrity: sha512-tmMpK00BjZiUyVyvrBK7knerNgmgvcV/KLVyuma/SC+TQN167GrMRciANTz09+k3zW8L8t60jWO1GpfkZdjTaw==}

  ts-api-utils@2.1.0:
    resolution: {integrity: sha512-CUgTZL1irw8u29bzrOD/nH85jqyc74D6SshFgujOIA7osm2Rz7dYH77agkx7H4FBNxDq7Cjf+IjaX/8zwFW+ZQ==}
    engines: {node: '>=18.12'}
    peerDependencies:
      typescript: '>=4.8.4'

  ts-node@10.9.2:
    resolution: {integrity: sha512-f0FFpIdcHgn8zcPSbf1dRevwt047YMnaiJM3u2w2RewrB+fob/zePZcrOyQoLMMO7aBIddLcQIEK5dYjkLnGrQ==}
    hasBin: true
    peerDependencies:
      '@swc/core': '>=1.2.50'
      '@swc/wasm': '>=1.2.50'
      '@types/node': '*'
      typescript: '>=2.7'
    peerDependenciesMeta:
      '@swc/core':
        optional: true
      '@swc/wasm':
        optional: true

  tsconfig-paths@3.15.0:
    resolution: {integrity: sha512-2Ac2RgzDe/cn48GvOe3M+o82pEFewD3UPbyoUHHdKasHwJKjds4fLXWf/Ux5kATBKN20oaFGu+jbElp1pos0mg==}

  tslib@2.8.1:
    resolution: {integrity: sha512-oJFu94HQb+KVduSUQL7wnpmqnfmLsOA/nAh6b6EH0wCEoK0/mPeXU6c3wKDV83MkOuHPRHtSXKKU99IBazS/2w==}

  tsx@4.20.6:
    resolution: {integrity: sha512-ytQKuwgmrrkDTFP4LjR0ToE2nqgy886GpvRSpU0JAnrdBYppuY5rLkRUYPU1yCryb24SsKBTL/hlDQAEFVwtZg==}
    engines: {node: '>=18.0.0'}
    hasBin: true

  type-check@0.4.0:
    resolution: {integrity: sha512-XleUoc9uwGXqjWwXaUTZAmzMcFZ5858QA2vvx1Ur5xIcixXIP+8LnFDgRplU30us6teqdlskFfu+ae4K79Ooew==}
    engines: {node: '>= 0.8.0'}

  typed-array-buffer@1.0.3:
    resolution: {integrity: sha512-nAYYwfY3qnzX30IkA6AQZjVbtK6duGontcQm1WSG1MD94YLqK0515GNApXkoxKOWMusVssAHWLh9SeaoefYFGw==}
    engines: {node: '>= 0.4'}

  typed-array-byte-length@1.0.3:
    resolution: {integrity: sha512-BaXgOuIxz8n8pIq3e7Atg/7s+DpiYrxn4vdot3w9KbnBhcRQq6o3xemQdIfynqSeXeDrF32x+WvfzmOjPiY9lg==}
    engines: {node: '>= 0.4'}

  typed-array-byte-offset@1.0.4:
    resolution: {integrity: sha512-bTlAFB/FBYMcuX81gbL4OcpH5PmlFHqlCCpAl8AlEzMz5k53oNDvN8p1PNOWLEmI2x4orp3raOFB51tv9X+MFQ==}
    engines: {node: '>= 0.4'}

  typed-array-length@1.0.7:
    resolution: {integrity: sha512-3KS2b+kL7fsuk/eJZ7EQdnEmQoaho/r6KUef7hxvltNA5DR8NAUM+8wJMbJyZ4G9/7i3v5zPBIMN5aybAh2/Jg==}
    engines: {node: '>= 0.4'}

  typescript@5.9.3:
    resolution: {integrity: sha512-jl1vZzPDinLr9eUt3J/t7V6FgNEw9QjvBPdysz9KfQDD41fQrC2Y4vKQdiaUpFT4bXlb1RHhLpp8wtm6M5TgSw==}
    engines: {node: '>=14.17'}
    hasBin: true

  unbox-primitive@1.1.0:
    resolution: {integrity: sha512-nWJ91DjeOkej/TA8pXQ3myruKpKEYgqvpw9lz4OPHj/NWFNluYrjbz9j01CJ8yKQd2g4jFoOkINCTW2I5LEEyw==}
    engines: {node: '>= 0.4'}

  uncrypto@0.1.3:
    resolution: {integrity: sha512-Ql87qFHB3s/De2ClA9e0gsnS6zXG27SkTiSJwjCc9MebbfapQfuPzumMIUMi38ezPZVNFcHI9sUIepeQfw8J8Q==}

  undici-types@7.16.0:
    resolution: {integrity: sha512-Zz+aZWSj8LE6zoxD+xrjh4VfkIG8Ya6LvYkZqtUQGJPZjYl53ypCaUwWqo7eI0x66KBGeRo+mlBEkMSeSZ38Nw==}

  unified@11.0.5:
    resolution: {integrity: sha512-xKvGhPWw3k84Qjh8bI3ZeJjqnyadK+GEFtazSfZv/rKeTkTjOJho6mFqh2SM96iIcZokxiOpg78GazTSg8+KHA==}

  unist-util-is@6.0.1:
    resolution: {integrity: sha512-LsiILbtBETkDz8I9p1dQ0uyRUWuaQzd/cuEeS1hoRSyW5E5XGmTzlwY1OrNzzakGowI9Dr/I8HVaw4hTtnxy8g==}

  unist-util-position@5.0.0:
    resolution: {integrity: sha512-fucsC7HjXvkB5R3kTCO7kUjRdrS0BJt3M/FPxmHMBOm8JQi2BsHAHFsy27E0EolP8rp0NzXsJ+jNPyDWvOJZPA==}

  unist-util-stringify-position@4.0.0:
    resolution: {integrity: sha512-0ASV06AAoKCDkS2+xw5RXJywruurpbC4JZSm7nr7MOt1ojAzvyyaO+UxZf18j8FCF6kmzCZKcAgN/yu2gm2XgQ==}

  unist-util-visit-parents@6.0.2:
    resolution: {integrity: sha512-goh1s1TBrqSqukSc8wrjwWhL0hiJxgA8m4kFxGlQ+8FYQ3C/m11FcTs4YYem7V664AhHVvgoQLk890Ssdsr2IQ==}

  unist-util-visit@5.0.0:
    resolution: {integrity: sha512-MR04uvD+07cwl/yhVuVWAtw+3GOR/knlL55Nd/wAdblk27GCVt3lqpTivy/tkJcZoNPzTwS1Y+KMojlLDhoTzg==}

  unrs-resolver@1.11.1:
    resolution: {integrity: sha512-bSjt9pjaEBnNiGgc9rUiHGKv5l4/TGzDmYw3RhnkJGtLhbnnA/5qJj7x3dNDCRx/PJxu774LlH8lCOlB4hEfKg==}

  uri-js@4.4.1:
    resolution: {integrity: sha512-7rKUyy33Q1yc98pQ1DAmLtwX109F7TIfWlW1Ydo8Wl1ii1SeHieeh0HHfPeL2fMXK6z0s8ecKs9frCuLJvndBg==}

  url-join@4.0.1:
    resolution: {integrity: sha512-jk1+QP6ZJqyOiuEI9AEWQfju/nB2Pw466kbA0LEZljHwKeMgd9WrAEgEGxjPDD2+TNbbb37rTyhEfrCXfuKXnA==}

  use-callback-ref@1.3.3:
    resolution: {integrity: sha512-jQL3lRnocaFtu3V00JToYz/4QkNWswxijDaCVNZRiRTO3HQDLsdu1ZtmIUvV4yPp+rvWm5j0y0TG/S61cuijTg==}
    engines: {node: '>=10'}
    peerDependencies:
      '@types/react': '*'
      react: ^16.8.0 || ^17.0.0 || ^18.0.0 || ^19.0.0 || ^19.0.0-rc
    peerDependenciesMeta:
      '@types/react':
        optional: true

  use-sidecar@1.1.3:
    resolution: {integrity: sha512-Fedw0aZvkhynoPYlA5WXrMCAMm+nSWdZt6lzJQ7Ok8S6Q+VsHmHpRWndVRJ8Be0ZbkfPc5LRYH+5XrzXcEeLRQ==}
    engines: {node: '>=10'}
    peerDependencies:
      '@types/react': '*'
      react: ^16.8.0 || ^17.0.0 || ^18.0.0 || ^19.0.0 || ^19.0.0-rc
    peerDependenciesMeta:
      '@types/react':
        optional: true

  use-sync-external-store@1.6.0:
    resolution: {integrity: sha512-Pp6GSwGP/NrPIrxVFAIkOQeyw8lFenOHijQWkUTrDvrF4ALqylP2C/KCkeS9dpUM3KvYRQhna5vt7IL95+ZQ9w==}
    peerDependencies:
      react: ^16.8.0 || ^17.0.0 || ^18.0.0 || ^19.0.0

  util-deprecate@1.0.2:
    resolution: {integrity: sha512-EPD5q1uXyFxJpCrLnCc1nHnq3gOa6DZBocAIiI2TaSCA7VCJ1UJDMagCzIkXNsUYfD1daK//LTEQ8xiIbrHtcw==}

  uuid@8.3.2:
    resolution: {integrity: sha512-+NYs2QeMWy+GWFOEm9xnn6HCDp0l7QBD7ml8zLUmJ+93Q5NF0NocErnwkTkXVFNiX3/fpC6afS8Dhb/gz7R7eg==}
    hasBin: true

  v8-compile-cache-lib@3.0.1:
    resolution: {integrity: sha512-wa7YjyUGfNZngI/vtK0UHAN+lgDCxBPCylVXGp0zu59Fz5aiGtNXaq3DhIov063MorB+VfufLh3JlF2KdTK3xg==}

  vfile-message@4.0.3:
    resolution: {integrity: sha512-QTHzsGd1EhbZs4AsQ20JX1rC3cOlt/IWJruk893DfLRr57lcnOeMaWG4K0JrRta4mIJZKth2Au3mM3u03/JWKw==}

  vfile@6.0.3:
    resolution: {integrity: sha512-KzIbH/9tXat2u30jf+smMwFCsno4wHVdNmzFyL+T/L3UGqqk6JKfVqOFOZEpZSHADH1k40ab6NUIXZq422ov3Q==}

  victory-vendor@37.3.6:
    resolution: {integrity: sha512-SbPDPdDBYp+5MJHhBCAyI7wKM3d5ivekigc2Dk2s7pgbZ9wIgIBYGVw4zGHBml/qTFbexrofXW6Gu4noGxrOwQ==}

  which-boxed-primitive@1.1.1:
    resolution: {integrity: sha512-TbX3mj8n0odCBFVlY8AxkqcHASw3L60jIuF8jFP78az3C2YhmGvqbHBpAjTRH2/xqYunrJ9g1jSyjCjpoWzIAA==}
    engines: {node: '>= 0.4'}

  which-builtin-type@1.2.1:
    resolution: {integrity: sha512-6iBczoX+kDQ7a3+YJBnh3T+KZRxM/iYNPXicqk66/Qfm1b93iu+yOImkg0zHbj5LNOcNv1TEADiZ0xa34B4q6Q==}
    engines: {node: '>= 0.4'}

  which-collection@1.0.2:
    resolution: {integrity: sha512-K4jVyjnBdgvc86Y6BkaLZEN933SwYOuBFkdmBu9ZfkcAbdVbpITnDmjvZ/aQjRXQrv5EPkTnD1s39GiiqbngCw==}
    engines: {node: '>= 0.4'}

  which-typed-array@1.1.19:
    resolution: {integrity: sha512-rEvr90Bck4WZt9HHFC4DJMsjvu7x+r6bImz0/BrbWb7A2djJ8hnZMrWnHo9F8ssv0OMErasDhftrfROTyqSDrw==}
    engines: {node: '>= 0.4'}

  which@2.0.2:
    resolution: {integrity: sha512-BLI3Tl1TW3Pvl70l3yq3Y64i+awpwXqsGBYWkkqMtnbXgrMD+yj7rhW0kuEDxzJaYXGjEW5ogapKNMEKNMjibA==}
    engines: {node: '>= 8'}
    hasBin: true

  word-wrap@1.2.5:
    resolution: {integrity: sha512-BN22B5eaMMI9UMtjrGd5g5eCYPpCPDUy0FJXbYsaT5zYxjFOckS53SQDE3pWkVoWpHXVb3BrYcEN4Twa55B5cA==}
    engines: {node: '>=0.10.0'}

  yallist@4.0.0:
    resolution: {integrity: sha512-3wdGidZyq5PB084XLES5TpOSRA3wjXAlIWMhum2kRcv/41Sn2emQ0dycQW4uZXLejwKvg6EsvbdlVL+FYEct7A==}

  yn@3.1.1:
    resolution: {integrity: sha512-Ux4ygGWsu2c7isFWe8Yu1YluJmqVhxqK2cLXNQA5AcC3QfbGNpM7fu0Y8b/z16pXLnFxZYvWhd3fhBY9DLmC6Q==}
    engines: {node: '>=6'}

  yocto-queue@0.1.0:
    resolution: {integrity: sha512-rVksvsnNCdJ/ohGc6xgPwyN8eheCxsiLM8mxuE/t/mOVqJewPuO1miLpTHQiRgTKCLexL4MeAFVagts7HmNZ2Q==}
    engines: {node: '>=10'}

  zod@4.1.12:
    resolution: {integrity: sha512-JInaHOamG8pt5+Ey8kGmdcAcg3OL9reK8ltczgHTAwNhMys/6ThXHityHxVV2p3fkw/c+MAvBHFVYHFZDmjMCQ==}

  zustand@5.0.8:
    resolution: {integrity: sha512-gyPKpIaxY9XcO2vSMrLbiER7QMAMGOQZVRdJ6Zi782jkbzZygq5GI9nG8g+sMgitRtndwaBSl7uiqC49o1SSiw==}
    engines: {node: '>=12.20.0'}
    peerDependencies:
      '@types/react': '>=18.0.0'
      immer: '>=9.0.6'
      react: '>=18.0.0'
      use-sync-external-store: '>=1.2.0'
    peerDependenciesMeta:
      '@types/react':
        optional: true
      immer:
        optional: true
      react:
        optional: true
      use-sync-external-store:
        optional: true

  zwitch@2.0.4:
    resolution: {integrity: sha512-bXE4cR/kVZhKZX/RjPEflHaKVhUVl85noU3v6b8apfQEc1x4A+zBxjZ4lN8LqGd6WZ3dl98pY4o717VFmoPp+A==}

snapshots:

  '@alloc/quick-lru@5.2.0': {}

  '@auth/core@0.41.1(nodemailer@7.0.10)':
    dependencies:
      '@panva/hkdf': 1.2.1
      jose: 6.1.1
      oauth4webapi: 3.8.2
      preact: 10.24.3
      preact-render-to-string: 6.5.11(preact@10.24.3)
    optionalDependencies:
      nodemailer: 7.0.10

  '@auth/prisma-adapter@2.11.1(@prisma/client@6.19.0(prisma@6.19.0(typescript@5.9.3))(typescript@5.9.3))(nodemailer@7.0.10)':
    dependencies:
      '@auth/core': 0.41.1(nodemailer@7.0.10)
      '@prisma/client': 6.19.0(prisma@6.19.0(typescript@5.9.3))(typescript@5.9.3)
    transitivePeerDependencies:
      - '@simplewebauthn/browser'
      - '@simplewebauthn/server'
      - nodemailer

  '@babel/runtime@7.28.4': {}

  '@cspotcode/source-map-support@0.8.1':
    dependencies:
      '@jridgewell/trace-mapping': 0.3.9

  '@date-fns/tz@1.4.1': {}

  '@emnapi/core@1.7.0':
    dependencies:
      '@emnapi/wasi-threads': 1.1.0
      tslib: 2.8.1
    optional: true

  '@emnapi/runtime@1.7.0':
    dependencies:
      tslib: 2.8.1
    optional: true

  '@emnapi/wasi-threads@1.1.0':
    dependencies:
      tslib: 2.8.1
    optional: true

  '@esbuild/aix-ppc64@0.25.12':
    optional: true

  '@esbuild/android-arm64@0.25.12':
    optional: true

  '@esbuild/android-arm@0.25.12':
    optional: true

  '@esbuild/android-x64@0.25.12':
    optional: true

  '@esbuild/darwin-arm64@0.25.12':
    optional: true

  '@esbuild/darwin-x64@0.25.12':
    optional: true

  '@esbuild/freebsd-arm64@0.25.12':
    optional: true

  '@esbuild/freebsd-x64@0.25.12':
    optional: true

  '@esbuild/linux-arm64@0.25.12':
    optional: true

  '@esbuild/linux-arm@0.25.12':
    optional: true

  '@esbuild/linux-ia32@0.25.12':
    optional: true

  '@esbuild/linux-loong64@0.25.12':
    optional: true

  '@esbuild/linux-mips64el@0.25.12':
    optional: true

  '@esbuild/linux-ppc64@0.25.12':
    optional: true

  '@esbuild/linux-riscv64@0.25.12':
    optional: true

  '@esbuild/linux-s390x@0.25.12':
    optional: true

  '@esbuild/linux-x64@0.25.12':
    optional: true

  '@esbuild/netbsd-arm64@0.25.12':
    optional: true

  '@esbuild/netbsd-x64@0.25.12':
    optional: true

  '@esbuild/openbsd-arm64@0.25.12':
    optional: true

  '@esbuild/openbsd-x64@0.25.12':
    optional: true

  '@esbuild/openharmony-arm64@0.25.12':
    optional: true

  '@esbuild/sunos-x64@0.25.12':
    optional: true

  '@esbuild/win32-arm64@0.25.12':
    optional: true

  '@esbuild/win32-ia32@0.25.12':
    optional: true

  '@esbuild/win32-x64@0.25.12':
    optional: true

  '@eslint-community/eslint-utils@4.9.0(eslint@9.39.1(jiti@2.6.1))':
    dependencies:
      eslint: 9.39.1(jiti@2.6.1)
      eslint-visitor-keys: 3.4.3

  '@eslint-community/regexpp@4.12.2': {}

  '@eslint/config-array@0.21.1':
    dependencies:
      '@eslint/object-schema': 2.1.7
      debug: 4.4.3
      minimatch: 3.1.2
    transitivePeerDependencies:
      - supports-color

  '@eslint/config-helpers@0.4.2':
    dependencies:
      '@eslint/core': 0.17.0

  '@eslint/core@0.17.0':
    dependencies:
      '@types/json-schema': 7.0.15

  '@eslint/eslintrc@3.3.1':
    dependencies:
      ajv: 6.12.6
      debug: 4.4.3
      espree: 10.4.0
      globals: 14.0.0
      ignore: 5.3.2
      import-fresh: 3.3.1
      js-yaml: 4.1.0
      minimatch: 3.1.2
      strip-json-comments: 3.1.1
    transitivePeerDependencies:
      - supports-color

  '@eslint/js@9.39.1': {}

  '@eslint/object-schema@2.1.7': {}

  '@eslint/plugin-kit@0.4.1':
    dependencies:
      '@eslint/core': 0.17.0
      levn: 0.4.1

  '@floating-ui/core@1.7.3':
    dependencies:
      '@floating-ui/utils': 0.2.10

  '@floating-ui/dom@1.7.4':
    dependencies:
      '@floating-ui/core': 1.7.3
      '@floating-ui/utils': 0.2.10

  '@floating-ui/react-dom@2.1.6(react-dom@19.2.0(react@19.2.0))(react@19.2.0)':
    dependencies:
      '@floating-ui/dom': 1.7.4
      react: 19.2.0
      react-dom: 19.2.0(react@19.2.0)

  '@floating-ui/utils@0.2.10': {}

  '@hookform/resolvers@5.2.2(react-hook-form@7.66.0(react@19.2.0))':
    dependencies:
      '@standard-schema/utils': 0.3.0
      react-hook-form: 7.66.0(react@19.2.0)

  '@humanfs/core@0.19.1': {}

  '@humanfs/node@0.16.7':
    dependencies:
      '@humanfs/core': 0.19.1
      '@humanwhocodes/retry': 0.4.3

  '@humanwhocodes/module-importer@1.0.1': {}

  '@humanwhocodes/retry@0.4.3': {}

  '@img/colour@1.0.0':
    optional: true

  '@img/sharp-darwin-arm64@0.34.4':
    optionalDependencies:
      '@img/sharp-libvips-darwin-arm64': 1.2.3
    optional: true

  '@img/sharp-darwin-x64@0.34.4':
    optionalDependencies:
      '@img/sharp-libvips-darwin-x64': 1.2.3
    optional: true

  '@img/sharp-libvips-darwin-arm64@1.2.3':
    optional: true

  '@img/sharp-libvips-darwin-x64@1.2.3':
    optional: true

  '@img/sharp-libvips-linux-arm64@1.2.3':
    optional: true

  '@img/sharp-libvips-linux-arm@1.2.3':
    optional: true

  '@img/sharp-libvips-linux-ppc64@1.2.3':
    optional: true

  '@img/sharp-libvips-linux-s390x@1.2.3':
    optional: true

  '@img/sharp-libvips-linux-x64@1.2.3':
    optional: true

  '@img/sharp-libvips-linuxmusl-arm64@1.2.3':
    optional: true

  '@img/sharp-libvips-linuxmusl-x64@1.2.3':
    optional: true

  '@img/sharp-linux-arm64@0.34.4':
    optionalDependencies:
      '@img/sharp-libvips-linux-arm64': 1.2.3
    optional: true

  '@img/sharp-linux-arm@0.34.4':
    optionalDependencies:
      '@img/sharp-libvips-linux-arm': 1.2.3
    optional: true

  '@img/sharp-linux-ppc64@0.34.4':
    optionalDependencies:
      '@img/sharp-libvips-linux-ppc64': 1.2.3
    optional: true

  '@img/sharp-linux-s390x@0.34.4':
    optionalDependencies:
      '@img/sharp-libvips-linux-s390x': 1.2.3
    optional: true

  '@img/sharp-linux-x64@0.34.4':
    optionalDependencies:
      '@img/sharp-libvips-linux-x64': 1.2.3
    optional: true

  '@img/sharp-linuxmusl-arm64@0.34.4':
    optionalDependencies:
      '@img/sharp-libvips-linuxmusl-arm64': 1.2.3
    optional: true

  '@img/sharp-linuxmusl-x64@0.34.4':
    optionalDependencies:
      '@img/sharp-libvips-linuxmusl-x64': 1.2.3
    optional: true

  '@img/sharp-wasm32@0.34.4':
    dependencies:
      '@emnapi/runtime': 1.7.0
    optional: true

  '@img/sharp-win32-arm64@0.34.4':
    optional: true

  '@img/sharp-win32-ia32@0.34.4':
    optional: true

  '@img/sharp-win32-x64@0.34.4':
    optional: true

  '@jridgewell/gen-mapping@0.3.13':
    dependencies:
      '@jridgewell/sourcemap-codec': 1.5.5
      '@jridgewell/trace-mapping': 0.3.31

  '@jridgewell/remapping@2.3.5':
    dependencies:
      '@jridgewell/gen-mapping': 0.3.13
      '@jridgewell/trace-mapping': 0.3.31

  '@jridgewell/resolve-uri@3.1.2': {}

  '@jridgewell/sourcemap-codec@1.5.5': {}

  '@jridgewell/trace-mapping@0.3.31':
    dependencies:
      '@jridgewell/resolve-uri': 3.1.2
      '@jridgewell/sourcemap-codec': 1.5.5

  '@jridgewell/trace-mapping@0.3.9':
    dependencies:
      '@jridgewell/resolve-uri': 3.1.2
      '@jridgewell/sourcemap-codec': 1.5.5

  '@napi-rs/wasm-runtime@0.2.12':
    dependencies:
      '@emnapi/core': 1.7.0
      '@emnapi/runtime': 1.7.0
      '@tybys/wasm-util': 0.10.1
    optional: true

<<<<<<< HEAD
  '@next-auth/prisma-adapter@1.0.7(@prisma/client@6.19.0(prisma@6.19.0(typescript@5.9.3))(typescript@5.9.3))(next-auth@4.24.13(@auth/core@0.41.1(nodemailer@7.0.10))(next@15.5.6(react-dom@19.2.0(react@19.2.0))(react@19.2.0))(nodemailer@7.0.10)(react-dom@19.2.0(react@19.2.0))(react@19.2.0))':
    dependencies:
      '@prisma/client': 6.19.0(prisma@6.19.0(typescript@5.9.3))(typescript@5.9.3)
      next-auth: 4.24.13(@auth/core@0.41.1(nodemailer@7.0.10))(next@15.5.6(react-dom@19.2.0(react@19.2.0))(react@19.2.0))(nodemailer@7.0.10)(react-dom@19.2.0(react@19.2.0))(react@19.2.0)
=======
  '@next-auth/prisma-adapter@1.0.7(@prisma/client@6.19.0(prisma@6.19.0(typescript@5.9.3))(typescript@5.9.3))(next-auth@4.24.13(@auth/core@0.40.0(nodemailer@7.0.10))(next@16.0.1(react-dom@19.2.0(react@19.2.0))(react@19.2.0))(nodemailer@7.0.10)(react-dom@19.2.0(react@19.2.0))(react@19.2.0))':
    dependencies:
      '@prisma/client': 6.19.0(prisma@6.19.0(typescript@5.9.3))(typescript@5.9.3)
      next-auth: 4.24.13(@auth/core@0.40.0(nodemailer@7.0.10))(next@16.0.1(react-dom@19.2.0(react@19.2.0))(react@19.2.0))(nodemailer@7.0.10)(react-dom@19.2.0(react@19.2.0))(react@19.2.0)
>>>>>>> 8e113f27

  '@next/env@16.0.1': {}

  '@next/eslint-plugin-next@15.5.6':
    dependencies:
      fast-glob: 3.3.1

  '@next/swc-darwin-arm64@16.0.1':
    optional: true

  '@next/swc-darwin-x64@16.0.1':
    optional: true

  '@next/swc-linux-arm64-gnu@16.0.1':
    optional: true

  '@next/swc-linux-arm64-musl@16.0.1':
    optional: true

  '@next/swc-linux-x64-gnu@16.0.1':
    optional: true

  '@next/swc-linux-x64-musl@16.0.1':
    optional: true

  '@next/swc-win32-arm64-msvc@16.0.1':
    optional: true

  '@next/swc-win32-x64-msvc@16.0.1':
    optional: true

  '@nodelib/fs.scandir@2.1.5':
    dependencies:
      '@nodelib/fs.stat': 2.0.5
      run-parallel: 1.2.0

  '@nodelib/fs.stat@2.0.5': {}

  '@nodelib/fs.walk@1.2.8':
    dependencies:
      '@nodelib/fs.scandir': 2.1.5
      fastq: 1.19.1

  '@nolyfill/is-core-module@1.0.39': {}

  '@panva/hkdf@1.2.1': {}

  '@prisma/client@6.19.0(prisma@6.19.0(typescript@5.9.3))(typescript@5.9.3)':
    optionalDependencies:
      prisma: 6.19.0(typescript@5.9.3)
      typescript: 5.9.3

  '@prisma/config@6.19.0':
    dependencies:
      c12: 3.1.0
      deepmerge-ts: 7.1.5
      effect: 3.18.4
      empathic: 2.0.0
    transitivePeerDependencies:
      - magicast

  '@prisma/debug@6.19.0': {}

  '@prisma/engines-version@6.19.0-26.2ba551f319ab1df4bc874a89965d8b3641056773': {}

  '@prisma/engines@6.19.0':
    dependencies:
      '@prisma/debug': 6.19.0
      '@prisma/engines-version': 6.19.0-26.2ba551f319ab1df4bc874a89965d8b3641056773
      '@prisma/fetch-engine': 6.19.0
      '@prisma/get-platform': 6.19.0

  '@prisma/fetch-engine@6.19.0':
    dependencies:
      '@prisma/debug': 6.19.0
      '@prisma/engines-version': 6.19.0-26.2ba551f319ab1df4bc874a89965d8b3641056773
      '@prisma/get-platform': 6.19.0

  '@prisma/get-platform@6.19.0':
    dependencies:
      '@prisma/debug': 6.19.0

  '@radix-ui/number@1.1.1': {}

  '@radix-ui/primitive@1.1.3': {}

  '@radix-ui/react-arrow@1.1.7(@types/react-dom@19.2.2(@types/react@19.2.2))(@types/react@19.2.2)(react-dom@19.2.0(react@19.2.0))(react@19.2.0)':
    dependencies:
      '@radix-ui/react-primitive': 2.1.3(@types/react-dom@19.2.2(@types/react@19.2.2))(@types/react@19.2.2)(react-dom@19.2.0(react@19.2.0))(react@19.2.0)
      react: 19.2.0
      react-dom: 19.2.0(react@19.2.0)
    optionalDependencies:
      '@types/react': 19.2.2
      '@types/react-dom': 19.2.2(@types/react@19.2.2)

  '@radix-ui/react-avatar@1.1.11(@types/react-dom@19.2.2(@types/react@19.2.2))(@types/react@19.2.2)(react-dom@19.2.0(react@19.2.0))(react@19.2.0)':
    dependencies:
      '@radix-ui/react-context': 1.1.3(@types/react@19.2.2)(react@19.2.0)
      '@radix-ui/react-primitive': 2.1.4(@types/react-dom@19.2.2(@types/react@19.2.2))(@types/react@19.2.2)(react-dom@19.2.0(react@19.2.0))(react@19.2.0)
      '@radix-ui/react-use-callback-ref': 1.1.1(@types/react@19.2.2)(react@19.2.0)
      '@radix-ui/react-use-is-hydrated': 0.1.0(@types/react@19.2.2)(react@19.2.0)
      '@radix-ui/react-use-layout-effect': 1.1.1(@types/react@19.2.2)(react@19.2.0)
      react: 19.2.0
      react-dom: 19.2.0(react@19.2.0)
    optionalDependencies:
      '@types/react': 19.2.2
      '@types/react-dom': 19.2.2(@types/react@19.2.2)

  '@radix-ui/react-collection@1.1.7(@types/react-dom@19.2.2(@types/react@19.2.2))(@types/react@19.2.2)(react-dom@19.2.0(react@19.2.0))(react@19.2.0)':
    dependencies:
      '@radix-ui/react-compose-refs': 1.1.2(@types/react@19.2.2)(react@19.2.0)
      '@radix-ui/react-context': 1.1.2(@types/react@19.2.2)(react@19.2.0)
      '@radix-ui/react-primitive': 2.1.3(@types/react-dom@19.2.2(@types/react@19.2.2))(@types/react@19.2.2)(react-dom@19.2.0(react@19.2.0))(react@19.2.0)
      '@radix-ui/react-slot': 1.2.3(@types/react@19.2.2)(react@19.2.0)
      react: 19.2.0
      react-dom: 19.2.0(react@19.2.0)
    optionalDependencies:
      '@types/react': 19.2.2
      '@types/react-dom': 19.2.2(@types/react@19.2.2)

  '@radix-ui/react-compose-refs@1.1.2(@types/react@19.2.2)(react@19.2.0)':
    dependencies:
      react: 19.2.0
    optionalDependencies:
      '@types/react': 19.2.2

  '@radix-ui/react-context@1.1.2(@types/react@19.2.2)(react@19.2.0)':
    dependencies:
      react: 19.2.0
    optionalDependencies:
      '@types/react': 19.2.2

  '@radix-ui/react-context@1.1.3(@types/react@19.2.2)(react@19.2.0)':
    dependencies:
      react: 19.2.0
    optionalDependencies:
      '@types/react': 19.2.2

  '@radix-ui/react-dialog@1.1.15(@types/react-dom@19.2.2(@types/react@19.2.2))(@types/react@19.2.2)(react-dom@19.2.0(react@19.2.0))(react@19.2.0)':
    dependencies:
      '@radix-ui/primitive': 1.1.3
      '@radix-ui/react-compose-refs': 1.1.2(@types/react@19.2.2)(react@19.2.0)
      '@radix-ui/react-context': 1.1.2(@types/react@19.2.2)(react@19.2.0)
      '@radix-ui/react-dismissable-layer': 1.1.11(@types/react-dom@19.2.2(@types/react@19.2.2))(@types/react@19.2.2)(react-dom@19.2.0(react@19.2.0))(react@19.2.0)
      '@radix-ui/react-focus-guards': 1.1.3(@types/react@19.2.2)(react@19.2.0)
      '@radix-ui/react-focus-scope': 1.1.7(@types/react-dom@19.2.2(@types/react@19.2.2))(@types/react@19.2.2)(react-dom@19.2.0(react@19.2.0))(react@19.2.0)
      '@radix-ui/react-id': 1.1.1(@types/react@19.2.2)(react@19.2.0)
      '@radix-ui/react-portal': 1.1.9(@types/react-dom@19.2.2(@types/react@19.2.2))(@types/react@19.2.2)(react-dom@19.2.0(react@19.2.0))(react@19.2.0)
      '@radix-ui/react-presence': 1.1.5(@types/react-dom@19.2.2(@types/react@19.2.2))(@types/react@19.2.2)(react-dom@19.2.0(react@19.2.0))(react@19.2.0)
      '@radix-ui/react-primitive': 2.1.3(@types/react-dom@19.2.2(@types/react@19.2.2))(@types/react@19.2.2)(react-dom@19.2.0(react@19.2.0))(react@19.2.0)
      '@radix-ui/react-slot': 1.2.3(@types/react@19.2.2)(react@19.2.0)
      '@radix-ui/react-use-controllable-state': 1.2.2(@types/react@19.2.2)(react@19.2.0)
      aria-hidden: 1.2.6
      react: 19.2.0
      react-dom: 19.2.0(react@19.2.0)
      react-remove-scroll: 2.7.1(@types/react@19.2.2)(react@19.2.0)
    optionalDependencies:
      '@types/react': 19.2.2
      '@types/react-dom': 19.2.2(@types/react@19.2.2)

  '@radix-ui/react-direction@1.1.1(@types/react@19.2.2)(react@19.2.0)':
    dependencies:
      react: 19.2.0
    optionalDependencies:
      '@types/react': 19.2.2

  '@radix-ui/react-dismissable-layer@1.1.11(@types/react-dom@19.2.2(@types/react@19.2.2))(@types/react@19.2.2)(react-dom@19.2.0(react@19.2.0))(react@19.2.0)':
    dependencies:
      '@radix-ui/primitive': 1.1.3
      '@radix-ui/react-compose-refs': 1.1.2(@types/react@19.2.2)(react@19.2.0)
      '@radix-ui/react-primitive': 2.1.3(@types/react-dom@19.2.2(@types/react@19.2.2))(@types/react@19.2.2)(react-dom@19.2.0(react@19.2.0))(react@19.2.0)
      '@radix-ui/react-use-callback-ref': 1.1.1(@types/react@19.2.2)(react@19.2.0)
      '@radix-ui/react-use-escape-keydown': 1.1.1(@types/react@19.2.2)(react@19.2.0)
      react: 19.2.0
      react-dom: 19.2.0(react@19.2.0)
    optionalDependencies:
      '@types/react': 19.2.2
      '@types/react-dom': 19.2.2(@types/react@19.2.2)

  '@radix-ui/react-dropdown-menu@2.1.16(@types/react-dom@19.2.2(@types/react@19.2.2))(@types/react@19.2.2)(react-dom@19.2.0(react@19.2.0))(react@19.2.0)':
    dependencies:
      '@radix-ui/primitive': 1.1.3
      '@radix-ui/react-compose-refs': 1.1.2(@types/react@19.2.2)(react@19.2.0)
      '@radix-ui/react-context': 1.1.2(@types/react@19.2.2)(react@19.2.0)
      '@radix-ui/react-id': 1.1.1(@types/react@19.2.2)(react@19.2.0)
      '@radix-ui/react-menu': 2.1.16(@types/react-dom@19.2.2(@types/react@19.2.2))(@types/react@19.2.2)(react-dom@19.2.0(react@19.2.0))(react@19.2.0)
      '@radix-ui/react-primitive': 2.1.3(@types/react-dom@19.2.2(@types/react@19.2.2))(@types/react@19.2.2)(react-dom@19.2.0(react@19.2.0))(react@19.2.0)
      '@radix-ui/react-use-controllable-state': 1.2.2(@types/react@19.2.2)(react@19.2.0)
      react: 19.2.0
      react-dom: 19.2.0(react@19.2.0)
    optionalDependencies:
      '@types/react': 19.2.2
      '@types/react-dom': 19.2.2(@types/react@19.2.2)

  '@radix-ui/react-focus-guards@1.1.3(@types/react@19.2.2)(react@19.2.0)':
    dependencies:
      react: 19.2.0
    optionalDependencies:
      '@types/react': 19.2.2

  '@radix-ui/react-focus-scope@1.1.7(@types/react-dom@19.2.2(@types/react@19.2.2))(@types/react@19.2.2)(react-dom@19.2.0(react@19.2.0))(react@19.2.0)':
    dependencies:
      '@radix-ui/react-compose-refs': 1.1.2(@types/react@19.2.2)(react@19.2.0)
      '@radix-ui/react-primitive': 2.1.3(@types/react-dom@19.2.2(@types/react@19.2.2))(@types/react@19.2.2)(react-dom@19.2.0(react@19.2.0))(react@19.2.0)
      '@radix-ui/react-use-callback-ref': 1.1.1(@types/react@19.2.2)(react@19.2.0)
      react: 19.2.0
      react-dom: 19.2.0(react@19.2.0)
    optionalDependencies:
      '@types/react': 19.2.2
      '@types/react-dom': 19.2.2(@types/react@19.2.2)

  '@radix-ui/react-icons@1.3.2(react@19.2.0)':
    dependencies:
      react: 19.2.0

  '@radix-ui/react-id@1.1.1(@types/react@19.2.2)(react@19.2.0)':
    dependencies:
      '@radix-ui/react-use-layout-effect': 1.1.1(@types/react@19.2.2)(react@19.2.0)
      react: 19.2.0
    optionalDependencies:
      '@types/react': 19.2.2

  '@radix-ui/react-label@2.1.8(@types/react-dom@19.2.2(@types/react@19.2.2))(@types/react@19.2.2)(react-dom@19.2.0(react@19.2.0))(react@19.2.0)':
    dependencies:
      '@radix-ui/react-primitive': 2.1.4(@types/react-dom@19.2.2(@types/react@19.2.2))(@types/react@19.2.2)(react-dom@19.2.0(react@19.2.0))(react@19.2.0)
      react: 19.2.0
      react-dom: 19.2.0(react@19.2.0)
    optionalDependencies:
      '@types/react': 19.2.2
      '@types/react-dom': 19.2.2(@types/react@19.2.2)

  '@radix-ui/react-menu@2.1.16(@types/react-dom@19.2.2(@types/react@19.2.2))(@types/react@19.2.2)(react-dom@19.2.0(react@19.2.0))(react@19.2.0)':
    dependencies:
      '@radix-ui/primitive': 1.1.3
      '@radix-ui/react-collection': 1.1.7(@types/react-dom@19.2.2(@types/react@19.2.2))(@types/react@19.2.2)(react-dom@19.2.0(react@19.2.0))(react@19.2.0)
      '@radix-ui/react-compose-refs': 1.1.2(@types/react@19.2.2)(react@19.2.0)
      '@radix-ui/react-context': 1.1.2(@types/react@19.2.2)(react@19.2.0)
      '@radix-ui/react-direction': 1.1.1(@types/react@19.2.2)(react@19.2.0)
      '@radix-ui/react-dismissable-layer': 1.1.11(@types/react-dom@19.2.2(@types/react@19.2.2))(@types/react@19.2.2)(react-dom@19.2.0(react@19.2.0))(react@19.2.0)
      '@radix-ui/react-focus-guards': 1.1.3(@types/react@19.2.2)(react@19.2.0)
      '@radix-ui/react-focus-scope': 1.1.7(@types/react-dom@19.2.2(@types/react@19.2.2))(@types/react@19.2.2)(react-dom@19.2.0(react@19.2.0))(react@19.2.0)
      '@radix-ui/react-id': 1.1.1(@types/react@19.2.2)(react@19.2.0)
      '@radix-ui/react-popper': 1.2.8(@types/react-dom@19.2.2(@types/react@19.2.2))(@types/react@19.2.2)(react-dom@19.2.0(react@19.2.0))(react@19.2.0)
      '@radix-ui/react-portal': 1.1.9(@types/react-dom@19.2.2(@types/react@19.2.2))(@types/react@19.2.2)(react-dom@19.2.0(react@19.2.0))(react@19.2.0)
      '@radix-ui/react-presence': 1.1.5(@types/react-dom@19.2.2(@types/react@19.2.2))(@types/react@19.2.2)(react-dom@19.2.0(react@19.2.0))(react@19.2.0)
      '@radix-ui/react-primitive': 2.1.3(@types/react-dom@19.2.2(@types/react@19.2.2))(@types/react@19.2.2)(react-dom@19.2.0(react@19.2.0))(react@19.2.0)
      '@radix-ui/react-roving-focus': 1.1.11(@types/react-dom@19.2.2(@types/react@19.2.2))(@types/react@19.2.2)(react-dom@19.2.0(react@19.2.0))(react@19.2.0)
      '@radix-ui/react-slot': 1.2.3(@types/react@19.2.2)(react@19.2.0)
      '@radix-ui/react-use-callback-ref': 1.1.1(@types/react@19.2.2)(react@19.2.0)
      aria-hidden: 1.2.6
      react: 19.2.0
      react-dom: 19.2.0(react@19.2.0)
      react-remove-scroll: 2.7.1(@types/react@19.2.2)(react@19.2.0)
    optionalDependencies:
      '@types/react': 19.2.2
      '@types/react-dom': 19.2.2(@types/react@19.2.2)

  '@radix-ui/react-popover@1.1.15(@types/react-dom@19.2.2(@types/react@19.2.2))(@types/react@19.2.2)(react-dom@19.2.0(react@19.2.0))(react@19.2.0)':
    dependencies:
      '@radix-ui/primitive': 1.1.3
      '@radix-ui/react-compose-refs': 1.1.2(@types/react@19.2.2)(react@19.2.0)
      '@radix-ui/react-context': 1.1.2(@types/react@19.2.2)(react@19.2.0)
      '@radix-ui/react-dismissable-layer': 1.1.11(@types/react-dom@19.2.2(@types/react@19.2.2))(@types/react@19.2.2)(react-dom@19.2.0(react@19.2.0))(react@19.2.0)
      '@radix-ui/react-focus-guards': 1.1.3(@types/react@19.2.2)(react@19.2.0)
      '@radix-ui/react-focus-scope': 1.1.7(@types/react-dom@19.2.2(@types/react@19.2.2))(@types/react@19.2.2)(react-dom@19.2.0(react@19.2.0))(react@19.2.0)
      '@radix-ui/react-id': 1.1.1(@types/react@19.2.2)(react@19.2.0)
      '@radix-ui/react-popper': 1.2.8(@types/react-dom@19.2.2(@types/react@19.2.2))(@types/react@19.2.2)(react-dom@19.2.0(react@19.2.0))(react@19.2.0)
      '@radix-ui/react-portal': 1.1.9(@types/react-dom@19.2.2(@types/react@19.2.2))(@types/react@19.2.2)(react-dom@19.2.0(react@19.2.0))(react@19.2.0)
      '@radix-ui/react-presence': 1.1.5(@types/react-dom@19.2.2(@types/react@19.2.2))(@types/react@19.2.2)(react-dom@19.2.0(react@19.2.0))(react@19.2.0)
      '@radix-ui/react-primitive': 2.1.3(@types/react-dom@19.2.2(@types/react@19.2.2))(@types/react@19.2.2)(react-dom@19.2.0(react@19.2.0))(react@19.2.0)
      '@radix-ui/react-slot': 1.2.3(@types/react@19.2.2)(react@19.2.0)
      '@radix-ui/react-use-controllable-state': 1.2.2(@types/react@19.2.2)(react@19.2.0)
      aria-hidden: 1.2.6
      react: 19.2.0
      react-dom: 19.2.0(react@19.2.0)
      react-remove-scroll: 2.7.1(@types/react@19.2.2)(react@19.2.0)
    optionalDependencies:
      '@types/react': 19.2.2
      '@types/react-dom': 19.2.2(@types/react@19.2.2)

  '@radix-ui/react-popper@1.2.8(@types/react-dom@19.2.2(@types/react@19.2.2))(@types/react@19.2.2)(react-dom@19.2.0(react@19.2.0))(react@19.2.0)':
    dependencies:
      '@floating-ui/react-dom': 2.1.6(react-dom@19.2.0(react@19.2.0))(react@19.2.0)
      '@radix-ui/react-arrow': 1.1.7(@types/react-dom@19.2.2(@types/react@19.2.2))(@types/react@19.2.2)(react-dom@19.2.0(react@19.2.0))(react@19.2.0)
      '@radix-ui/react-compose-refs': 1.1.2(@types/react@19.2.2)(react@19.2.0)
      '@radix-ui/react-context': 1.1.2(@types/react@19.2.2)(react@19.2.0)
      '@radix-ui/react-primitive': 2.1.3(@types/react-dom@19.2.2(@types/react@19.2.2))(@types/react@19.2.2)(react-dom@19.2.0(react@19.2.0))(react@19.2.0)
      '@radix-ui/react-use-callback-ref': 1.1.1(@types/react@19.2.2)(react@19.2.0)
      '@radix-ui/react-use-layout-effect': 1.1.1(@types/react@19.2.2)(react@19.2.0)
      '@radix-ui/react-use-rect': 1.1.1(@types/react@19.2.2)(react@19.2.0)
      '@radix-ui/react-use-size': 1.1.1(@types/react@19.2.2)(react@19.2.0)
      '@radix-ui/rect': 1.1.1
      react: 19.2.0
      react-dom: 19.2.0(react@19.2.0)
    optionalDependencies:
      '@types/react': 19.2.2
      '@types/react-dom': 19.2.2(@types/react@19.2.2)

  '@radix-ui/react-portal@1.1.9(@types/react-dom@19.2.2(@types/react@19.2.2))(@types/react@19.2.2)(react-dom@19.2.0(react@19.2.0))(react@19.2.0)':
    dependencies:
      '@radix-ui/react-primitive': 2.1.3(@types/react-dom@19.2.2(@types/react@19.2.2))(@types/react@19.2.2)(react-dom@19.2.0(react@19.2.0))(react@19.2.0)
      '@radix-ui/react-use-layout-effect': 1.1.1(@types/react@19.2.2)(react@19.2.0)
      react: 19.2.0
      react-dom: 19.2.0(react@19.2.0)
    optionalDependencies:
      '@types/react': 19.2.2
      '@types/react-dom': 19.2.2(@types/react@19.2.2)

  '@radix-ui/react-presence@1.1.5(@types/react-dom@19.2.2(@types/react@19.2.2))(@types/react@19.2.2)(react-dom@19.2.0(react@19.2.0))(react@19.2.0)':
    dependencies:
      '@radix-ui/react-compose-refs': 1.1.2(@types/react@19.2.2)(react@19.2.0)
      '@radix-ui/react-use-layout-effect': 1.1.1(@types/react@19.2.2)(react@19.2.0)
      react: 19.2.0
      react-dom: 19.2.0(react@19.2.0)
    optionalDependencies:
      '@types/react': 19.2.2
      '@types/react-dom': 19.2.2(@types/react@19.2.2)

  '@radix-ui/react-primitive@2.1.3(@types/react-dom@19.2.2(@types/react@19.2.2))(@types/react@19.2.2)(react-dom@19.2.0(react@19.2.0))(react@19.2.0)':
    dependencies:
      '@radix-ui/react-slot': 1.2.3(@types/react@19.2.2)(react@19.2.0)
      react: 19.2.0
      react-dom: 19.2.0(react@19.2.0)
    optionalDependencies:
      '@types/react': 19.2.2
      '@types/react-dom': 19.2.2(@types/react@19.2.2)

  '@radix-ui/react-primitive@2.1.4(@types/react-dom@19.2.2(@types/react@19.2.2))(@types/react@19.2.2)(react-dom@19.2.0(react@19.2.0))(react@19.2.0)':
    dependencies:
      '@radix-ui/react-slot': 1.2.4(@types/react@19.2.2)(react@19.2.0)
      react: 19.2.0
      react-dom: 19.2.0(react@19.2.0)
    optionalDependencies:
      '@types/react': 19.2.2
      '@types/react-dom': 19.2.2(@types/react@19.2.2)

  '@radix-ui/react-roving-focus@1.1.11(@types/react-dom@19.2.2(@types/react@19.2.2))(@types/react@19.2.2)(react-dom@19.2.0(react@19.2.0))(react@19.2.0)':
    dependencies:
      '@radix-ui/primitive': 1.1.3
      '@radix-ui/react-collection': 1.1.7(@types/react-dom@19.2.2(@types/react@19.2.2))(@types/react@19.2.2)(react-dom@19.2.0(react@19.2.0))(react@19.2.0)
      '@radix-ui/react-compose-refs': 1.1.2(@types/react@19.2.2)(react@19.2.0)
      '@radix-ui/react-context': 1.1.2(@types/react@19.2.2)(react@19.2.0)
      '@radix-ui/react-direction': 1.1.1(@types/react@19.2.2)(react@19.2.0)
      '@radix-ui/react-id': 1.1.1(@types/react@19.2.2)(react@19.2.0)
      '@radix-ui/react-primitive': 2.1.3(@types/react-dom@19.2.2(@types/react@19.2.2))(@types/react@19.2.2)(react-dom@19.2.0(react@19.2.0))(react@19.2.0)
      '@radix-ui/react-use-callback-ref': 1.1.1(@types/react@19.2.2)(react@19.2.0)
      '@radix-ui/react-use-controllable-state': 1.2.2(@types/react@19.2.2)(react@19.2.0)
      react: 19.2.0
      react-dom: 19.2.0(react@19.2.0)
    optionalDependencies:
      '@types/react': 19.2.2
      '@types/react-dom': 19.2.2(@types/react@19.2.2)

  '@radix-ui/react-scroll-area@1.2.10(@types/react-dom@19.2.2(@types/react@19.2.2))(@types/react@19.2.2)(react-dom@19.2.0(react@19.2.0))(react@19.2.0)':
    dependencies:
      '@radix-ui/number': 1.1.1
      '@radix-ui/primitive': 1.1.3
      '@radix-ui/react-compose-refs': 1.1.2(@types/react@19.2.2)(react@19.2.0)
      '@radix-ui/react-context': 1.1.2(@types/react@19.2.2)(react@19.2.0)
      '@radix-ui/react-direction': 1.1.1(@types/react@19.2.2)(react@19.2.0)
      '@radix-ui/react-presence': 1.1.5(@types/react-dom@19.2.2(@types/react@19.2.2))(@types/react@19.2.2)(react-dom@19.2.0(react@19.2.0))(react@19.2.0)
      '@radix-ui/react-primitive': 2.1.3(@types/react-dom@19.2.2(@types/react@19.2.2))(@types/react@19.2.2)(react-dom@19.2.0(react@19.2.0))(react@19.2.0)
      '@radix-ui/react-use-callback-ref': 1.1.1(@types/react@19.2.2)(react@19.2.0)
      '@radix-ui/react-use-layout-effect': 1.1.1(@types/react@19.2.2)(react@19.2.0)
      react: 19.2.0
      react-dom: 19.2.0(react@19.2.0)
    optionalDependencies:
      '@types/react': 19.2.2
      '@types/react-dom': 19.2.2(@types/react@19.2.2)

  '@radix-ui/react-select@2.2.6(@types/react-dom@19.2.2(@types/react@19.2.2))(@types/react@19.2.2)(react-dom@19.2.0(react@19.2.0))(react@19.2.0)':
    dependencies:
      '@radix-ui/number': 1.1.1
      '@radix-ui/primitive': 1.1.3
      '@radix-ui/react-collection': 1.1.7(@types/react-dom@19.2.2(@types/react@19.2.2))(@types/react@19.2.2)(react-dom@19.2.0(react@19.2.0))(react@19.2.0)
      '@radix-ui/react-compose-refs': 1.1.2(@types/react@19.2.2)(react@19.2.0)
      '@radix-ui/react-context': 1.1.2(@types/react@19.2.2)(react@19.2.0)
      '@radix-ui/react-direction': 1.1.1(@types/react@19.2.2)(react@19.2.0)
      '@radix-ui/react-dismissable-layer': 1.1.11(@types/react-dom@19.2.2(@types/react@19.2.2))(@types/react@19.2.2)(react-dom@19.2.0(react@19.2.0))(react@19.2.0)
      '@radix-ui/react-focus-guards': 1.1.3(@types/react@19.2.2)(react@19.2.0)
      '@radix-ui/react-focus-scope': 1.1.7(@types/react-dom@19.2.2(@types/react@19.2.2))(@types/react@19.2.2)(react-dom@19.2.0(react@19.2.0))(react@19.2.0)
      '@radix-ui/react-id': 1.1.1(@types/react@19.2.2)(react@19.2.0)
      '@radix-ui/react-popper': 1.2.8(@types/react-dom@19.2.2(@types/react@19.2.2))(@types/react@19.2.2)(react-dom@19.2.0(react@19.2.0))(react@19.2.0)
      '@radix-ui/react-portal': 1.1.9(@types/react-dom@19.2.2(@types/react@19.2.2))(@types/react@19.2.2)(react-dom@19.2.0(react@19.2.0))(react@19.2.0)
      '@radix-ui/react-primitive': 2.1.3(@types/react-dom@19.2.2(@types/react@19.2.2))(@types/react@19.2.2)(react-dom@19.2.0(react@19.2.0))(react@19.2.0)
      '@radix-ui/react-slot': 1.2.3(@types/react@19.2.2)(react@19.2.0)
      '@radix-ui/react-use-callback-ref': 1.1.1(@types/react@19.2.2)(react@19.2.0)
      '@radix-ui/react-use-controllable-state': 1.2.2(@types/react@19.2.2)(react@19.2.0)
      '@radix-ui/react-use-layout-effect': 1.1.1(@types/react@19.2.2)(react@19.2.0)
      '@radix-ui/react-use-previous': 1.1.1(@types/react@19.2.2)(react@19.2.0)
      '@radix-ui/react-visually-hidden': 1.2.3(@types/react-dom@19.2.2(@types/react@19.2.2))(@types/react@19.2.2)(react-dom@19.2.0(react@19.2.0))(react@19.2.0)
      aria-hidden: 1.2.6
      react: 19.2.0
      react-dom: 19.2.0(react@19.2.0)
      react-remove-scroll: 2.7.1(@types/react@19.2.2)(react@19.2.0)
    optionalDependencies:
      '@types/react': 19.2.2
      '@types/react-dom': 19.2.2(@types/react@19.2.2)

  '@radix-ui/react-slot@1.2.3(@types/react@19.2.2)(react@19.2.0)':
    dependencies:
      '@radix-ui/react-compose-refs': 1.1.2(@types/react@19.2.2)(react@19.2.0)
      react: 19.2.0
    optionalDependencies:
      '@types/react': 19.2.2

  '@radix-ui/react-slot@1.2.4(@types/react@19.2.2)(react@19.2.0)':
    dependencies:
      '@radix-ui/react-compose-refs': 1.1.2(@types/react@19.2.2)(react@19.2.0)
      react: 19.2.0
    optionalDependencies:
      '@types/react': 19.2.2

  '@radix-ui/react-switch@1.2.6(@types/react-dom@19.2.2(@types/react@19.2.2))(@types/react@19.2.2)(react-dom@19.2.0(react@19.2.0))(react@19.2.0)':
    dependencies:
      '@radix-ui/primitive': 1.1.3
      '@radix-ui/react-compose-refs': 1.1.2(@types/react@19.2.2)(react@19.2.0)
      '@radix-ui/react-context': 1.1.2(@types/react@19.2.2)(react@19.2.0)
      '@radix-ui/react-primitive': 2.1.3(@types/react-dom@19.2.2(@types/react@19.2.2))(@types/react@19.2.2)(react-dom@19.2.0(react@19.2.0))(react@19.2.0)
      '@radix-ui/react-use-controllable-state': 1.2.2(@types/react@19.2.2)(react@19.2.0)
      '@radix-ui/react-use-previous': 1.1.1(@types/react@19.2.2)(react@19.2.0)
      '@radix-ui/react-use-size': 1.1.1(@types/react@19.2.2)(react@19.2.0)
      react: 19.2.0
      react-dom: 19.2.0(react@19.2.0)
    optionalDependencies:
      '@types/react': 19.2.2
      '@types/react-dom': 19.2.2(@types/react@19.2.2)

  '@radix-ui/react-tabs@1.1.13(@types/react-dom@19.2.2(@types/react@19.2.2))(@types/react@19.2.2)(react-dom@19.2.0(react@19.2.0))(react@19.2.0)':
    dependencies:
      '@radix-ui/primitive': 1.1.3
      '@radix-ui/react-context': 1.1.2(@types/react@19.2.2)(react@19.2.0)
      '@radix-ui/react-direction': 1.1.1(@types/react@19.2.2)(react@19.2.0)
      '@radix-ui/react-id': 1.1.1(@types/react@19.2.2)(react@19.2.0)
      '@radix-ui/react-presence': 1.1.5(@types/react-dom@19.2.2(@types/react@19.2.2))(@types/react@19.2.2)(react-dom@19.2.0(react@19.2.0))(react@19.2.0)
      '@radix-ui/react-primitive': 2.1.3(@types/react-dom@19.2.2(@types/react@19.2.2))(@types/react@19.2.2)(react-dom@19.2.0(react@19.2.0))(react@19.2.0)
      '@radix-ui/react-roving-focus': 1.1.11(@types/react-dom@19.2.2(@types/react@19.2.2))(@types/react@19.2.2)(react-dom@19.2.0(react@19.2.0))(react@19.2.0)
      '@radix-ui/react-use-controllable-state': 1.2.2(@types/react@19.2.2)(react@19.2.0)
      react: 19.2.0
      react-dom: 19.2.0(react@19.2.0)
    optionalDependencies:
      '@types/react': 19.2.2
      '@types/react-dom': 19.2.2(@types/react@19.2.2)

  '@radix-ui/react-toast@1.2.15(@types/react-dom@19.2.2(@types/react@19.2.2))(@types/react@19.2.2)(react-dom@19.2.0(react@19.2.0))(react@19.2.0)':
    dependencies:
      '@radix-ui/primitive': 1.1.3
      '@radix-ui/react-collection': 1.1.7(@types/react-dom@19.2.2(@types/react@19.2.2))(@types/react@19.2.2)(react-dom@19.2.0(react@19.2.0))(react@19.2.0)
      '@radix-ui/react-compose-refs': 1.1.2(@types/react@19.2.2)(react@19.2.0)
      '@radix-ui/react-context': 1.1.2(@types/react@19.2.2)(react@19.2.0)
      '@radix-ui/react-dismissable-layer': 1.1.11(@types/react-dom@19.2.2(@types/react@19.2.2))(@types/react@19.2.2)(react-dom@19.2.0(react@19.2.0))(react@19.2.0)
      '@radix-ui/react-portal': 1.1.9(@types/react-dom@19.2.2(@types/react@19.2.2))(@types/react@19.2.2)(react-dom@19.2.0(react@19.2.0))(react@19.2.0)
      '@radix-ui/react-presence': 1.1.5(@types/react-dom@19.2.2(@types/react@19.2.2))(@types/react@19.2.2)(react-dom@19.2.0(react@19.2.0))(react@19.2.0)
      '@radix-ui/react-primitive': 2.1.3(@types/react-dom@19.2.2(@types/react@19.2.2))(@types/react@19.2.2)(react-dom@19.2.0(react@19.2.0))(react@19.2.0)
      '@radix-ui/react-use-callback-ref': 1.1.1(@types/react@19.2.2)(react@19.2.0)
      '@radix-ui/react-use-controllable-state': 1.2.2(@types/react@19.2.2)(react@19.2.0)
      '@radix-ui/react-use-layout-effect': 1.1.1(@types/react@19.2.2)(react@19.2.0)
      '@radix-ui/react-visually-hidden': 1.2.3(@types/react-dom@19.2.2(@types/react@19.2.2))(@types/react@19.2.2)(react-dom@19.2.0(react@19.2.0))(react@19.2.0)
      react: 19.2.0
      react-dom: 19.2.0(react@19.2.0)
    optionalDependencies:
      '@types/react': 19.2.2
      '@types/react-dom': 19.2.2(@types/react@19.2.2)

  '@radix-ui/react-tooltip@1.2.8(@types/react-dom@19.2.2(@types/react@19.2.2))(@types/react@19.2.2)(react-dom@19.2.0(react@19.2.0))(react@19.2.0)':
    dependencies:
      '@radix-ui/primitive': 1.1.3
      '@radix-ui/react-compose-refs': 1.1.2(@types/react@19.2.2)(react@19.2.0)
      '@radix-ui/react-context': 1.1.2(@types/react@19.2.2)(react@19.2.0)
      '@radix-ui/react-dismissable-layer': 1.1.11(@types/react-dom@19.2.2(@types/react@19.2.2))(@types/react@19.2.2)(react-dom@19.2.0(react@19.2.0))(react@19.2.0)
      '@radix-ui/react-id': 1.1.1(@types/react@19.2.2)(react@19.2.0)
      '@radix-ui/react-popper': 1.2.8(@types/react-dom@19.2.2(@types/react@19.2.2))(@types/react@19.2.2)(react-dom@19.2.0(react@19.2.0))(react@19.2.0)
      '@radix-ui/react-portal': 1.1.9(@types/react-dom@19.2.2(@types/react@19.2.2))(@types/react@19.2.2)(react-dom@19.2.0(react@19.2.0))(react@19.2.0)
      '@radix-ui/react-presence': 1.1.5(@types/react-dom@19.2.2(@types/react@19.2.2))(@types/react@19.2.2)(react-dom@19.2.0(react@19.2.0))(react@19.2.0)
      '@radix-ui/react-primitive': 2.1.3(@types/react-dom@19.2.2(@types/react@19.2.2))(@types/react@19.2.2)(react-dom@19.2.0(react@19.2.0))(react@19.2.0)
      '@radix-ui/react-slot': 1.2.3(@types/react@19.2.2)(react@19.2.0)
      '@radix-ui/react-use-controllable-state': 1.2.2(@types/react@19.2.2)(react@19.2.0)
      '@radix-ui/react-visually-hidden': 1.2.3(@types/react-dom@19.2.2(@types/react@19.2.2))(@types/react@19.2.2)(react-dom@19.2.0(react@19.2.0))(react@19.2.0)
      react: 19.2.0
      react-dom: 19.2.0(react@19.2.0)
    optionalDependencies:
      '@types/react': 19.2.2
      '@types/react-dom': 19.2.2(@types/react@19.2.2)

  '@radix-ui/react-use-callback-ref@1.1.1(@types/react@19.2.2)(react@19.2.0)':
    dependencies:
      react: 19.2.0
    optionalDependencies:
      '@types/react': 19.2.2

  '@radix-ui/react-use-controllable-state@1.2.2(@types/react@19.2.2)(react@19.2.0)':
    dependencies:
      '@radix-ui/react-use-effect-event': 0.0.2(@types/react@19.2.2)(react@19.2.0)
      '@radix-ui/react-use-layout-effect': 1.1.1(@types/react@19.2.2)(react@19.2.0)
      react: 19.2.0
    optionalDependencies:
      '@types/react': 19.2.2

  '@radix-ui/react-use-effect-event@0.0.2(@types/react@19.2.2)(react@19.2.0)':
    dependencies:
      '@radix-ui/react-use-layout-effect': 1.1.1(@types/react@19.2.2)(react@19.2.0)
      react: 19.2.0
    optionalDependencies:
      '@types/react': 19.2.2

  '@radix-ui/react-use-escape-keydown@1.1.1(@types/react@19.2.2)(react@19.2.0)':
    dependencies:
      '@radix-ui/react-use-callback-ref': 1.1.1(@types/react@19.2.2)(react@19.2.0)
      react: 19.2.0
    optionalDependencies:
      '@types/react': 19.2.2

  '@radix-ui/react-use-is-hydrated@0.1.0(@types/react@19.2.2)(react@19.2.0)':
    dependencies:
      react: 19.2.0
      use-sync-external-store: 1.6.0(react@19.2.0)
    optionalDependencies:
      '@types/react': 19.2.2

  '@radix-ui/react-use-layout-effect@1.1.1(@types/react@19.2.2)(react@19.2.0)':
    dependencies:
      react: 19.2.0
    optionalDependencies:
      '@types/react': 19.2.2

  '@radix-ui/react-use-previous@1.1.1(@types/react@19.2.2)(react@19.2.0)':
    dependencies:
      react: 19.2.0
    optionalDependencies:
      '@types/react': 19.2.2

  '@radix-ui/react-use-rect@1.1.1(@types/react@19.2.2)(react@19.2.0)':
    dependencies:
      '@radix-ui/rect': 1.1.1
      react: 19.2.0
    optionalDependencies:
      '@types/react': 19.2.2

  '@radix-ui/react-use-size@1.1.1(@types/react@19.2.2)(react@19.2.0)':
    dependencies:
      '@radix-ui/react-use-layout-effect': 1.1.1(@types/react@19.2.2)(react@19.2.0)
      react: 19.2.0
    optionalDependencies:
      '@types/react': 19.2.2

  '@radix-ui/react-visually-hidden@1.2.3(@types/react-dom@19.2.2(@types/react@19.2.2))(@types/react@19.2.2)(react-dom@19.2.0(react@19.2.0))(react@19.2.0)':
    dependencies:
      '@radix-ui/react-primitive': 2.1.3(@types/react-dom@19.2.2(@types/react@19.2.2))(@types/react@19.2.2)(react-dom@19.2.0(react@19.2.0))(react@19.2.0)
      react: 19.2.0
      react-dom: 19.2.0(react@19.2.0)
    optionalDependencies:
      '@types/react': 19.2.2
      '@types/react-dom': 19.2.2(@types/react@19.2.2)

  '@radix-ui/rect@1.1.1': {}

  '@reduxjs/toolkit@2.10.1(react-redux@9.2.0(@types/react@19.2.2)(react@19.2.0)(redux@5.0.1))(react@19.2.0)':
    dependencies:
      '@standard-schema/spec': 1.0.0
      '@standard-schema/utils': 0.3.0
      immer: 10.2.0
      redux: 5.0.1
      redux-thunk: 3.1.0(redux@5.0.1)
      reselect: 5.1.1
    optionalDependencies:
      react: 19.2.0
      react-redux: 9.2.0(@types/react@19.2.2)(react@19.2.0)(redux@5.0.1)

  '@rtsao/scc@1.1.0': {}

  '@rushstack/eslint-patch@1.14.1': {}

  '@sendgrid/client@8.1.6':
    dependencies:
      '@sendgrid/helpers': 8.0.0
      axios: 1.13.2
    transitivePeerDependencies:
      - debug

  '@sendgrid/helpers@8.0.0':
    dependencies:
      deepmerge: 4.3.1

  '@sendgrid/mail@8.1.6':
    dependencies:
      '@sendgrid/client': 8.1.6
      '@sendgrid/helpers': 8.0.0
    transitivePeerDependencies:
      - debug

  '@standard-schema/spec@1.0.0': {}

  '@standard-schema/utils@0.3.0': {}

  '@swc/helpers@0.5.15':
    dependencies:
      tslib: 2.8.1

  '@tailwindcss/node@4.1.17':
    dependencies:
      '@jridgewell/remapping': 2.3.5
      enhanced-resolve: 5.18.3
      jiti: 2.6.1
      lightningcss: 1.30.2
      magic-string: 0.30.21
      source-map-js: 1.2.1
      tailwindcss: 4.1.17

  '@tailwindcss/oxide-android-arm64@4.1.17':
    optional: true

  '@tailwindcss/oxide-darwin-arm64@4.1.17':
    optional: true

  '@tailwindcss/oxide-darwin-x64@4.1.17':
    optional: true

  '@tailwindcss/oxide-freebsd-x64@4.1.17':
    optional: true

  '@tailwindcss/oxide-linux-arm-gnueabihf@4.1.17':
    optional: true

  '@tailwindcss/oxide-linux-arm64-gnu@4.1.17':
    optional: true

  '@tailwindcss/oxide-linux-arm64-musl@4.1.17':
    optional: true

  '@tailwindcss/oxide-linux-x64-gnu@4.1.17':
    optional: true

  '@tailwindcss/oxide-linux-x64-musl@4.1.17':
    optional: true

  '@tailwindcss/oxide-wasm32-wasi@4.1.17':
    optional: true

  '@tailwindcss/oxide-win32-arm64-msvc@4.1.17':
    optional: true

  '@tailwindcss/oxide-win32-x64-msvc@4.1.17':
    optional: true

  '@tailwindcss/oxide@4.1.17':
    optionalDependencies:
      '@tailwindcss/oxide-android-arm64': 4.1.17
      '@tailwindcss/oxide-darwin-arm64': 4.1.17
      '@tailwindcss/oxide-darwin-x64': 4.1.17
      '@tailwindcss/oxide-freebsd-x64': 4.1.17
      '@tailwindcss/oxide-linux-arm-gnueabihf': 4.1.17
      '@tailwindcss/oxide-linux-arm64-gnu': 4.1.17
      '@tailwindcss/oxide-linux-arm64-musl': 4.1.17
      '@tailwindcss/oxide-linux-x64-gnu': 4.1.17
      '@tailwindcss/oxide-linux-x64-musl': 4.1.17
      '@tailwindcss/oxide-wasm32-wasi': 4.1.17
      '@tailwindcss/oxide-win32-arm64-msvc': 4.1.17
      '@tailwindcss/oxide-win32-x64-msvc': 4.1.17

  '@tailwindcss/postcss@4.1.17':
    dependencies:
      '@alloc/quick-lru': 5.2.0
      '@tailwindcss/node': 4.1.17
      '@tailwindcss/oxide': 4.1.17
      postcss: 8.5.6
      tailwindcss: 4.1.17

  '@tailwindcss/typography@0.5.19(tailwindcss@4.1.16)':
    dependencies:
      postcss-selector-parser: 6.0.10
      tailwindcss: 4.1.16

  '@tanstack/query-core@5.90.7': {}

  '@tanstack/react-query@5.90.7(react@19.2.0)':
    dependencies:
      '@tanstack/query-core': 5.90.7
      react: 19.2.0

  '@tsconfig/node10@1.0.11': {}

  '@tsconfig/node12@1.0.11': {}

  '@tsconfig/node14@1.0.3': {}

  '@tsconfig/node16@1.0.4': {}

  '@tybys/wasm-util@0.10.1':
    dependencies:
      tslib: 2.8.1
    optional: true

  '@types/bcrypt@6.0.0':
    dependencies:
      '@types/node': 24.10.0

  '@types/d3-array@3.2.2': {}

  '@types/d3-color@3.1.3': {}

  '@types/d3-ease@3.0.2': {}

  '@types/d3-interpolate@3.0.4':
    dependencies:
      '@types/d3-color': 3.1.3

  '@types/d3-path@3.1.1': {}

  '@types/d3-scale@4.0.9':
    dependencies:
      '@types/d3-time': 3.0.4

  '@types/d3-shape@3.1.7':
    dependencies:
      '@types/d3-path': 3.1.1

  '@types/d3-time@3.0.4': {}

  '@types/d3-timer@3.0.2': {}

  '@types/debug@4.1.12':
    dependencies:
      '@types/ms': 2.1.0

  '@types/estree-jsx@1.0.5':
    dependencies:
      '@types/estree': 1.0.8

  '@types/estree@1.0.8': {}

  '@types/hast@3.0.4':
    dependencies:
      '@types/unist': 3.0.3

  '@types/json-schema@7.0.15': {}

  '@types/json5@0.0.29': {}

  '@types/mdast@4.0.4':
    dependencies:
      '@types/unist': 3.0.3

  '@types/ms@2.1.0': {}

  '@types/node@24.10.0':
    dependencies:
      undici-types: 7.16.0

  '@types/react-dom@19.2.2(@types/react@19.2.2)':
    dependencies:
      '@types/react': 19.2.2

  '@types/react@19.2.2':
    dependencies:
      csstype: 3.1.3

  '@types/unist@2.0.11': {}

  '@types/unist@3.0.3': {}

  '@types/use-sync-external-store@0.0.6': {}

  '@typescript-eslint/eslint-plugin@8.46.3(@typescript-eslint/parser@8.46.3(eslint@9.39.1(jiti@2.6.1))(typescript@5.9.3))(eslint@9.39.1(jiti@2.6.1))(typescript@5.9.3)':
    dependencies:
      '@eslint-community/regexpp': 4.12.2
      '@typescript-eslint/parser': 8.46.3(eslint@9.39.1(jiti@2.6.1))(typescript@5.9.3)
      '@typescript-eslint/scope-manager': 8.46.3
      '@typescript-eslint/type-utils': 8.46.3(eslint@9.39.1(jiti@2.6.1))(typescript@5.9.3)
      '@typescript-eslint/utils': 8.46.3(eslint@9.39.1(jiti@2.6.1))(typescript@5.9.3)
      '@typescript-eslint/visitor-keys': 8.46.3
      eslint: 9.39.1(jiti@2.6.1)
      graphemer: 1.4.0
      ignore: 7.0.5
      natural-compare: 1.4.0
      ts-api-utils: 2.1.0(typescript@5.9.3)
      typescript: 5.9.3
    transitivePeerDependencies:
      - supports-color

  '@typescript-eslint/parser@8.46.3(eslint@9.39.1(jiti@2.6.1))(typescript@5.9.3)':
    dependencies:
      '@typescript-eslint/scope-manager': 8.46.3
      '@typescript-eslint/types': 8.46.3
      '@typescript-eslint/typescript-estree': 8.46.3(typescript@5.9.3)
      '@typescript-eslint/visitor-keys': 8.46.3
      debug: 4.4.3
      eslint: 9.39.1(jiti@2.6.1)
      typescript: 5.9.3
    transitivePeerDependencies:
      - supports-color

  '@typescript-eslint/project-service@8.46.3(typescript@5.9.3)':
    dependencies:
      '@typescript-eslint/tsconfig-utils': 8.46.3(typescript@5.9.3)
      '@typescript-eslint/types': 8.46.3
      debug: 4.4.3
      typescript: 5.9.3
    transitivePeerDependencies:
      - supports-color

  '@typescript-eslint/scope-manager@8.46.3':
    dependencies:
      '@typescript-eslint/types': 8.46.3
      '@typescript-eslint/visitor-keys': 8.46.3

  '@typescript-eslint/tsconfig-utils@8.46.3(typescript@5.9.3)':
    dependencies:
      typescript: 5.9.3

  '@typescript-eslint/type-utils@8.46.3(eslint@9.39.1(jiti@2.6.1))(typescript@5.9.3)':
    dependencies:
      '@typescript-eslint/types': 8.46.3
      '@typescript-eslint/typescript-estree': 8.46.3(typescript@5.9.3)
      '@typescript-eslint/utils': 8.46.3(eslint@9.39.1(jiti@2.6.1))(typescript@5.9.3)
      debug: 4.4.3
      eslint: 9.39.1(jiti@2.6.1)
      ts-api-utils: 2.1.0(typescript@5.9.3)
      typescript: 5.9.3
    transitivePeerDependencies:
      - supports-color

  '@typescript-eslint/types@8.46.3': {}

  '@typescript-eslint/typescript-estree@8.46.3(typescript@5.9.3)':
    dependencies:
      '@typescript-eslint/project-service': 8.46.3(typescript@5.9.3)
      '@typescript-eslint/tsconfig-utils': 8.46.3(typescript@5.9.3)
      '@typescript-eslint/types': 8.46.3
      '@typescript-eslint/visitor-keys': 8.46.3
      debug: 4.4.3
      fast-glob: 3.3.3
      is-glob: 4.0.3
      minimatch: 9.0.5
      semver: 7.7.3
      ts-api-utils: 2.1.0(typescript@5.9.3)
      typescript: 5.9.3
    transitivePeerDependencies:
      - supports-color

  '@typescript-eslint/utils@8.46.3(eslint@9.39.1(jiti@2.6.1))(typescript@5.9.3)':
    dependencies:
      '@eslint-community/eslint-utils': 4.9.0(eslint@9.39.1(jiti@2.6.1))
      '@typescript-eslint/scope-manager': 8.46.3
      '@typescript-eslint/types': 8.46.3
      '@typescript-eslint/typescript-estree': 8.46.3(typescript@5.9.3)
      eslint: 9.39.1(jiti@2.6.1)
      typescript: 5.9.3
    transitivePeerDependencies:
      - supports-color

  '@typescript-eslint/visitor-keys@8.46.3':
    dependencies:
      '@typescript-eslint/types': 8.46.3
      eslint-visitor-keys: 4.2.1

  '@ungap/structured-clone@1.3.0': {}

  '@unrs/resolver-binding-android-arm-eabi@1.11.1':
    optional: true

  '@unrs/resolver-binding-android-arm64@1.11.1':
    optional: true

  '@unrs/resolver-binding-darwin-arm64@1.11.1':
    optional: true

  '@unrs/resolver-binding-darwin-x64@1.11.1':
    optional: true

  '@unrs/resolver-binding-freebsd-x64@1.11.1':
    optional: true

  '@unrs/resolver-binding-linux-arm-gnueabihf@1.11.1':
    optional: true

  '@unrs/resolver-binding-linux-arm-musleabihf@1.11.1':
    optional: true

  '@unrs/resolver-binding-linux-arm64-gnu@1.11.1':
    optional: true

  '@unrs/resolver-binding-linux-arm64-musl@1.11.1':
    optional: true

  '@unrs/resolver-binding-linux-ppc64-gnu@1.11.1':
    optional: true

  '@unrs/resolver-binding-linux-riscv64-gnu@1.11.1':
    optional: true

  '@unrs/resolver-binding-linux-riscv64-musl@1.11.1':
    optional: true

  '@unrs/resolver-binding-linux-s390x-gnu@1.11.1':
    optional: true

  '@unrs/resolver-binding-linux-x64-gnu@1.11.1':
    optional: true

  '@unrs/resolver-binding-linux-x64-musl@1.11.1':
    optional: true

  '@unrs/resolver-binding-wasm32-wasi@1.11.1':
    dependencies:
      '@napi-rs/wasm-runtime': 0.2.12
    optional: true

  '@unrs/resolver-binding-win32-arm64-msvc@1.11.1':
    optional: true

  '@unrs/resolver-binding-win32-ia32-msvc@1.11.1':
    optional: true

  '@unrs/resolver-binding-win32-x64-msvc@1.11.1':
    optional: true

  '@upstash/core-analytics@0.0.10':
    dependencies:
      '@upstash/redis': 1.35.6

  '@upstash/ratelimit@2.0.7(@upstash/redis@1.35.6)':
    dependencies:
      '@upstash/core-analytics': 0.0.10
      '@upstash/redis': 1.35.6

  '@upstash/redis@1.35.6':
    dependencies:
      uncrypto: 0.1.3

  acorn-jsx@5.3.2(acorn@8.15.0):
    dependencies:
      acorn: 8.15.0

  acorn-walk@8.3.4:
    dependencies:
      acorn: 8.15.0

  acorn@8.15.0: {}

  ajv@6.12.6:
    dependencies:
      fast-deep-equal: 3.1.3
      fast-json-stable-stringify: 2.1.0
      json-schema-traverse: 0.4.1
      uri-js: 4.4.1

  ansi-styles@4.3.0:
    dependencies:
      color-convert: 2.0.1

  arg@4.1.3: {}

  argparse@2.0.1: {}

  aria-hidden@1.2.6:
    dependencies:
      tslib: 2.8.1

  aria-query@5.3.2: {}

  array-buffer-byte-length@1.0.2:
    dependencies:
      call-bound: 1.0.4
      is-array-buffer: 3.0.5

  array-includes@3.1.9:
    dependencies:
      call-bind: 1.0.8
      call-bound: 1.0.4
      define-properties: 1.2.1
      es-abstract: 1.24.0
      es-object-atoms: 1.1.1
      get-intrinsic: 1.3.0
      is-string: 1.1.1
      math-intrinsics: 1.1.0

  array.prototype.findlast@1.2.5:
    dependencies:
      call-bind: 1.0.8
      define-properties: 1.2.1
      es-abstract: 1.24.0
      es-errors: 1.3.0
      es-object-atoms: 1.1.1
      es-shim-unscopables: 1.1.0

  array.prototype.findlastindex@1.2.6:
    dependencies:
      call-bind: 1.0.8
      call-bound: 1.0.4
      define-properties: 1.2.1
      es-abstract: 1.24.0
      es-errors: 1.3.0
      es-object-atoms: 1.1.1
      es-shim-unscopables: 1.1.0

  array.prototype.flat@1.3.3:
    dependencies:
      call-bind: 1.0.8
      define-properties: 1.2.1
      es-abstract: 1.24.0
      es-shim-unscopables: 1.1.0

  array.prototype.flatmap@1.3.3:
    dependencies:
      call-bind: 1.0.8
      define-properties: 1.2.1
      es-abstract: 1.24.0
      es-shim-unscopables: 1.1.0

  array.prototype.tosorted@1.1.4:
    dependencies:
      call-bind: 1.0.8
      define-properties: 1.2.1
      es-abstract: 1.24.0
      es-errors: 1.3.0
      es-shim-unscopables: 1.1.0

  arraybuffer.prototype.slice@1.0.4:
    dependencies:
      array-buffer-byte-length: 1.0.2
      call-bind: 1.0.8
      define-properties: 1.2.1
      es-abstract: 1.24.0
      es-errors: 1.3.0
      get-intrinsic: 1.3.0
      is-array-buffer: 3.0.5

  ast-types-flow@0.0.8: {}

  async-function@1.0.0: {}

  asynckit@0.4.0: {}

  available-typed-arrays@1.0.7:
    dependencies:
      possible-typed-array-names: 1.1.0

  axe-core@4.11.0: {}

  axios@1.13.2:
    dependencies:
      follow-redirects: 1.15.11
      form-data: 4.0.4
      proxy-from-env: 1.1.0
    transitivePeerDependencies:
      - debug

  axobject-query@4.1.0: {}

  bail@2.0.2: {}

  balanced-match@1.0.2: {}

  base-64@1.0.0: {}

  bcrypt@6.0.0:
    dependencies:
      node-addon-api: 8.5.0
      node-gyp-build: 4.8.4

  bcryptjs@3.0.3: {}

  brace-expansion@1.1.12:
    dependencies:
      balanced-match: 1.0.2
      concat-map: 0.0.1

  brace-expansion@2.0.2:
    dependencies:
      balanced-match: 1.0.2

  braces@3.0.3:
    dependencies:
      fill-range: 7.1.1

  c12@3.1.0:
    dependencies:
      chokidar: 4.0.3
      confbox: 0.2.2
      defu: 6.1.4
      dotenv: 16.6.1
      exsolve: 1.0.7
      giget: 2.0.0
      jiti: 2.6.1
      ohash: 2.0.11
      pathe: 2.0.3
      perfect-debounce: 1.0.0
      pkg-types: 2.3.0
      rc9: 2.1.2

  call-bind-apply-helpers@1.0.2:
    dependencies:
      es-errors: 1.3.0
      function-bind: 1.1.2

  call-bind@1.0.8:
    dependencies:
      call-bind-apply-helpers: 1.0.2
      es-define-property: 1.0.1
      get-intrinsic: 1.3.0
      set-function-length: 1.2.2

  call-bound@1.0.4:
    dependencies:
      call-bind-apply-helpers: 1.0.2
      get-intrinsic: 1.3.0

  callsites@3.1.0: {}

  caniuse-lite@1.0.30001753: {}

  ccount@2.0.1: {}

  chalk@4.1.2:
    dependencies:
      ansi-styles: 4.3.0
      supports-color: 7.2.0

  character-entities-html4@2.1.0: {}

  character-entities-legacy@3.0.0: {}

  character-entities@2.0.2: {}

  character-reference-invalid@2.0.1: {}

  chokidar@4.0.3:
    dependencies:
      readdirp: 4.1.2

  citty@0.1.6:
    dependencies:
      consola: 3.4.2

  class-variance-authority@0.7.1:
    dependencies:
      clsx: 2.1.1

  client-only@0.0.1: {}

  clsx@2.1.1: {}

  color-convert@2.0.1:
    dependencies:
      color-name: 1.1.4

  color-name@1.1.4: {}

  combined-stream@1.0.8:
    dependencies:
      delayed-stream: 1.0.0

  comma-separated-tokens@2.0.3: {}

  concat-map@0.0.1: {}

  confbox@0.2.2: {}

  consola@3.4.2: {}

  cookie@0.7.2: {}

  countup.js@2.9.0: {}

  create-require@1.1.1: {}

  cross-spawn@7.0.6:
    dependencies:
      path-key: 3.1.1
      shebang-command: 2.0.0
      which: 2.0.2

  cssesc@3.0.0: {}

  csstype@3.1.3: {}

  d3-array@3.2.4:
    dependencies:
      internmap: 2.0.3

  d3-color@3.1.0: {}

  d3-ease@3.0.1: {}

  d3-format@3.1.0: {}

  d3-interpolate@3.0.1:
    dependencies:
      d3-color: 3.1.0

  d3-path@3.1.0: {}

  d3-scale@4.0.2:
    dependencies:
      d3-array: 3.2.4
      d3-format: 3.1.0
      d3-interpolate: 3.0.1
      d3-time: 3.1.0
      d3-time-format: 4.1.0

  d3-shape@3.2.0:
    dependencies:
      d3-path: 3.1.0

  d3-time-format@4.1.0:
    dependencies:
      d3-time: 3.1.0

  d3-time@3.1.0:
    dependencies:
      d3-array: 3.2.4

  d3-timer@3.0.1: {}

  damerau-levenshtein@1.0.8: {}

  data-view-buffer@1.0.2:
    dependencies:
      call-bound: 1.0.4
      es-errors: 1.3.0
      is-data-view: 1.0.2

  data-view-byte-length@1.0.2:
    dependencies:
      call-bound: 1.0.4
      es-errors: 1.3.0
      is-data-view: 1.0.2

  data-view-byte-offset@1.0.1:
    dependencies:
      call-bound: 1.0.4
      es-errors: 1.3.0
      is-data-view: 1.0.2

  date-fns-jalali@4.1.0-0: {}

  date-fns-tz@3.2.0(date-fns@4.1.0):
    dependencies:
      date-fns: 4.1.0

  date-fns@4.1.0: {}

  dayjs-plugin-utc@0.1.2: {}

  dayjs@1.11.19: {}

  debug@3.2.7:
    dependencies:
      ms: 2.1.3

  debug@4.4.3:
    dependencies:
      ms: 2.1.3

  decimal.js-light@2.5.1: {}

  decode-named-character-reference@1.2.0:
    dependencies:
      character-entities: 2.0.2

  deep-is@0.1.4: {}

  deepmerge-ts@7.1.5: {}

  deepmerge@4.3.1: {}

  define-data-property@1.1.4:
    dependencies:
      es-define-property: 1.0.1
      es-errors: 1.3.0
      gopd: 1.2.0

  define-properties@1.2.1:
    dependencies:
      define-data-property: 1.1.4
      has-property-descriptors: 1.0.2
      object-keys: 1.1.1

  defu@6.1.4: {}

  delayed-stream@1.0.0: {}

  dequal@2.0.3: {}

  destr@2.0.5: {}

  detect-libc@2.1.2: {}

  detect-node-es@1.1.0: {}

  devlop@1.1.0:
    dependencies:
      dequal: 2.0.3

  diff@4.0.2: {}

  doctrine@2.1.0:
    dependencies:
      esutils: 2.0.3

  dotenv@16.6.1: {}

  dunder-proto@1.0.1:
    dependencies:
      call-bind-apply-helpers: 1.0.2
      es-errors: 1.3.0
      gopd: 1.2.0

  effect@3.18.4:
    dependencies:
      '@standard-schema/spec': 1.0.0
      fast-check: 3.23.2

  emoji-regex@9.2.2: {}

  empathic@2.0.0: {}

  enhanced-resolve@5.18.3:
    dependencies:
      graceful-fs: 4.2.11
      tapable: 2.3.0

  es-abstract@1.24.0:
    dependencies:
      array-buffer-byte-length: 1.0.2
      arraybuffer.prototype.slice: 1.0.4
      available-typed-arrays: 1.0.7
      call-bind: 1.0.8
      call-bound: 1.0.4
      data-view-buffer: 1.0.2
      data-view-byte-length: 1.0.2
      data-view-byte-offset: 1.0.1
      es-define-property: 1.0.1
      es-errors: 1.3.0
      es-object-atoms: 1.1.1
      es-set-tostringtag: 2.1.0
      es-to-primitive: 1.3.0
      function.prototype.name: 1.1.8
      get-intrinsic: 1.3.0
      get-proto: 1.0.1
      get-symbol-description: 1.1.0
      globalthis: 1.0.4
      gopd: 1.2.0
      has-property-descriptors: 1.0.2
      has-proto: 1.2.0
      has-symbols: 1.1.0
      hasown: 2.0.2
      internal-slot: 1.1.0
      is-array-buffer: 3.0.5
      is-callable: 1.2.7
      is-data-view: 1.0.2
      is-negative-zero: 2.0.3
      is-regex: 1.2.1
      is-set: 2.0.3
      is-shared-array-buffer: 1.0.4
      is-string: 1.1.1
      is-typed-array: 1.1.15
      is-weakref: 1.1.1
      math-intrinsics: 1.1.0
      object-inspect: 1.13.4
      object-keys: 1.1.1
      object.assign: 4.1.7
      own-keys: 1.0.1
      regexp.prototype.flags: 1.5.4
      safe-array-concat: 1.1.3
      safe-push-apply: 1.0.0
      safe-regex-test: 1.1.0
      set-proto: 1.0.0
      stop-iteration-iterator: 1.1.0
      string.prototype.trim: 1.2.10
      string.prototype.trimend: 1.0.9
      string.prototype.trimstart: 1.0.8
      typed-array-buffer: 1.0.3
      typed-array-byte-length: 1.0.3
      typed-array-byte-offset: 1.0.4
      typed-array-length: 1.0.7
      unbox-primitive: 1.1.0
      which-typed-array: 1.1.19

  es-define-property@1.0.1: {}

  es-errors@1.3.0: {}

  es-iterator-helpers@1.2.1:
    dependencies:
      call-bind: 1.0.8
      call-bound: 1.0.4
      define-properties: 1.2.1
      es-abstract: 1.24.0
      es-errors: 1.3.0
      es-set-tostringtag: 2.1.0
      function-bind: 1.1.2
      get-intrinsic: 1.3.0
      globalthis: 1.0.4
      gopd: 1.2.0
      has-property-descriptors: 1.0.2
      has-proto: 1.2.0
      has-symbols: 1.1.0
      internal-slot: 1.1.0
      iterator.prototype: 1.1.5
      safe-array-concat: 1.1.3

  es-object-atoms@1.1.1:
    dependencies:
      es-errors: 1.3.0

  es-set-tostringtag@2.1.0:
    dependencies:
      es-errors: 1.3.0
      get-intrinsic: 1.3.0
      has-tostringtag: 1.0.2
      hasown: 2.0.2

  es-shim-unscopables@1.1.0:
    dependencies:
      hasown: 2.0.2

  es-to-primitive@1.3.0:
    dependencies:
      is-callable: 1.2.7
      is-date-object: 1.1.0
      is-symbol: 1.1.1

  es-toolkit@1.41.0: {}

  esbuild@0.25.12:
    optionalDependencies:
      '@esbuild/aix-ppc64': 0.25.12
      '@esbuild/android-arm': 0.25.12
      '@esbuild/android-arm64': 0.25.12
      '@esbuild/android-x64': 0.25.12
      '@esbuild/darwin-arm64': 0.25.12
      '@esbuild/darwin-x64': 0.25.12
      '@esbuild/freebsd-arm64': 0.25.12
      '@esbuild/freebsd-x64': 0.25.12
      '@esbuild/linux-arm': 0.25.12
      '@esbuild/linux-arm64': 0.25.12
      '@esbuild/linux-ia32': 0.25.12
      '@esbuild/linux-loong64': 0.25.12
      '@esbuild/linux-mips64el': 0.25.12
      '@esbuild/linux-ppc64': 0.25.12
      '@esbuild/linux-riscv64': 0.25.12
      '@esbuild/linux-s390x': 0.25.12
      '@esbuild/linux-x64': 0.25.12
      '@esbuild/netbsd-arm64': 0.25.12
      '@esbuild/netbsd-x64': 0.25.12
      '@esbuild/openbsd-arm64': 0.25.12
      '@esbuild/openbsd-x64': 0.25.12
      '@esbuild/openharmony-arm64': 0.25.12
      '@esbuild/sunos-x64': 0.25.12
      '@esbuild/win32-arm64': 0.25.12
      '@esbuild/win32-ia32': 0.25.12
      '@esbuild/win32-x64': 0.25.12

  escape-string-regexp@4.0.0: {}

  eslint-config-next@15.5.6(eslint@9.39.1(jiti@2.6.1))(typescript@5.9.3):
    dependencies:
      '@next/eslint-plugin-next': 15.5.6
      '@rushstack/eslint-patch': 1.14.1
      '@typescript-eslint/eslint-plugin': 8.46.3(@typescript-eslint/parser@8.46.3(eslint@9.39.1(jiti@2.6.1))(typescript@5.9.3))(eslint@9.39.1(jiti@2.6.1))(typescript@5.9.3)
      '@typescript-eslint/parser': 8.46.3(eslint@9.39.1(jiti@2.6.1))(typescript@5.9.3)
      eslint: 9.39.1(jiti@2.6.1)
      eslint-import-resolver-node: 0.3.9
      eslint-import-resolver-typescript: 3.10.1(eslint-plugin-import@2.32.0)(eslint@9.39.1(jiti@2.6.1))
      eslint-plugin-import: 2.32.0(@typescript-eslint/parser@8.46.3(eslint@9.39.1(jiti@2.6.1))(typescript@5.9.3))(eslint-import-resolver-typescript@3.10.1)(eslint@9.39.1(jiti@2.6.1))
      eslint-plugin-jsx-a11y: 6.10.2(eslint@9.39.1(jiti@2.6.1))
      eslint-plugin-react: 7.37.5(eslint@9.39.1(jiti@2.6.1))
      eslint-plugin-react-hooks: 5.2.0(eslint@9.39.1(jiti@2.6.1))
    optionalDependencies:
      typescript: 5.9.3
    transitivePeerDependencies:
      - eslint-import-resolver-webpack
      - eslint-plugin-import-x
      - supports-color

  eslint-import-resolver-node@0.3.9:
    dependencies:
      debug: 3.2.7
      is-core-module: 2.16.1
      resolve: 1.22.11
    transitivePeerDependencies:
      - supports-color

  eslint-import-resolver-typescript@3.10.1(eslint-plugin-import@2.32.0)(eslint@9.39.1(jiti@2.6.1)):
    dependencies:
      '@nolyfill/is-core-module': 1.0.39
      debug: 4.4.3
      eslint: 9.39.1(jiti@2.6.1)
      get-tsconfig: 4.13.0
      is-bun-module: 2.0.0
      stable-hash: 0.0.5
      tinyglobby: 0.2.15
      unrs-resolver: 1.11.1
    optionalDependencies:
      eslint-plugin-import: 2.32.0(@typescript-eslint/parser@8.46.3(eslint@9.39.1(jiti@2.6.1))(typescript@5.9.3))(eslint-import-resolver-typescript@3.10.1)(eslint@9.39.1(jiti@2.6.1))
    transitivePeerDependencies:
      - supports-color

  eslint-module-utils@2.12.1(@typescript-eslint/parser@8.46.3(eslint@9.39.1(jiti@2.6.1))(typescript@5.9.3))(eslint-import-resolver-node@0.3.9)(eslint-import-resolver-typescript@3.10.1)(eslint@9.39.1(jiti@2.6.1)):
    dependencies:
      debug: 3.2.7
    optionalDependencies:
      '@typescript-eslint/parser': 8.46.3(eslint@9.39.1(jiti@2.6.1))(typescript@5.9.3)
      eslint: 9.39.1(jiti@2.6.1)
      eslint-import-resolver-node: 0.3.9
      eslint-import-resolver-typescript: 3.10.1(eslint-plugin-import@2.32.0)(eslint@9.39.1(jiti@2.6.1))
    transitivePeerDependencies:
      - supports-color

  eslint-plugin-import@2.32.0(@typescript-eslint/parser@8.46.3(eslint@9.39.1(jiti@2.6.1))(typescript@5.9.3))(eslint-import-resolver-typescript@3.10.1)(eslint@9.39.1(jiti@2.6.1)):
    dependencies:
      '@rtsao/scc': 1.1.0
      array-includes: 3.1.9
      array.prototype.findlastindex: 1.2.6
      array.prototype.flat: 1.3.3
      array.prototype.flatmap: 1.3.3
      debug: 3.2.7
      doctrine: 2.1.0
      eslint: 9.39.1(jiti@2.6.1)
      eslint-import-resolver-node: 0.3.9
      eslint-module-utils: 2.12.1(@typescript-eslint/parser@8.46.3(eslint@9.39.1(jiti@2.6.1))(typescript@5.9.3))(eslint-import-resolver-node@0.3.9)(eslint-import-resolver-typescript@3.10.1)(eslint@9.39.1(jiti@2.6.1))
      hasown: 2.0.2
      is-core-module: 2.16.1
      is-glob: 4.0.3
      minimatch: 3.1.2
      object.fromentries: 2.0.8
      object.groupby: 1.0.3
      object.values: 1.2.1
      semver: 6.3.1
      string.prototype.trimend: 1.0.9
      tsconfig-paths: 3.15.0
    optionalDependencies:
      '@typescript-eslint/parser': 8.46.3(eslint@9.39.1(jiti@2.6.1))(typescript@5.9.3)
    transitivePeerDependencies:
      - eslint-import-resolver-typescript
      - eslint-import-resolver-webpack
      - supports-color

  eslint-plugin-jsx-a11y@6.10.2(eslint@9.39.1(jiti@2.6.1)):
    dependencies:
      aria-query: 5.3.2
      array-includes: 3.1.9
      array.prototype.flatmap: 1.3.3
      ast-types-flow: 0.0.8
      axe-core: 4.11.0
      axobject-query: 4.1.0
      damerau-levenshtein: 1.0.8
      emoji-regex: 9.2.2
      eslint: 9.39.1(jiti@2.6.1)
      hasown: 2.0.2
      jsx-ast-utils: 3.3.5
      language-tags: 1.0.9
      minimatch: 3.1.2
      object.fromentries: 2.0.8
      safe-regex-test: 1.1.0
      string.prototype.includes: 2.0.1

  eslint-plugin-react-hooks@5.2.0(eslint@9.39.1(jiti@2.6.1)):
    dependencies:
      eslint: 9.39.1(jiti@2.6.1)

  eslint-plugin-react@7.37.5(eslint@9.39.1(jiti@2.6.1)):
    dependencies:
      array-includes: 3.1.9
      array.prototype.findlast: 1.2.5
      array.prototype.flatmap: 1.3.3
      array.prototype.tosorted: 1.1.4
      doctrine: 2.1.0
      es-iterator-helpers: 1.2.1
      eslint: 9.39.1(jiti@2.6.1)
      estraverse: 5.3.0
      hasown: 2.0.2
      jsx-ast-utils: 3.3.5
      minimatch: 3.1.2
      object.entries: 1.1.9
      object.fromentries: 2.0.8
      object.values: 1.2.1
      prop-types: 15.8.1
      resolve: 2.0.0-next.5
      semver: 6.3.1
      string.prototype.matchall: 4.0.12
      string.prototype.repeat: 1.0.0

  eslint-scope@8.4.0:
    dependencies:
      esrecurse: 4.3.0
      estraverse: 5.3.0

  eslint-visitor-keys@3.4.3: {}

  eslint-visitor-keys@4.2.1: {}

  eslint@9.39.1(jiti@2.6.1):
    dependencies:
      '@eslint-community/eslint-utils': 4.9.0(eslint@9.39.1(jiti@2.6.1))
      '@eslint-community/regexpp': 4.12.2
      '@eslint/config-array': 0.21.1
      '@eslint/config-helpers': 0.4.2
      '@eslint/core': 0.17.0
      '@eslint/eslintrc': 3.3.1
      '@eslint/js': 9.39.1
      '@eslint/plugin-kit': 0.4.1
      '@humanfs/node': 0.16.7
      '@humanwhocodes/module-importer': 1.0.1
      '@humanwhocodes/retry': 0.4.3
      '@types/estree': 1.0.8
      ajv: 6.12.6
      chalk: 4.1.2
      cross-spawn: 7.0.6
      debug: 4.4.3
      escape-string-regexp: 4.0.0
      eslint-scope: 8.4.0
      eslint-visitor-keys: 4.2.1
      espree: 10.4.0
      esquery: 1.6.0
      esutils: 2.0.3
      fast-deep-equal: 3.1.3
      file-entry-cache: 8.0.0
      find-up: 5.0.0
      glob-parent: 6.0.2
      ignore: 5.3.2
      imurmurhash: 0.1.4
      is-glob: 4.0.3
      json-stable-stringify-without-jsonify: 1.0.1
      lodash.merge: 4.6.2
      minimatch: 3.1.2
      natural-compare: 1.4.0
      optionator: 0.9.4
    optionalDependencies:
      jiti: 2.6.1
    transitivePeerDependencies:
      - supports-color

  espree@10.4.0:
    dependencies:
      acorn: 8.15.0
      acorn-jsx: 5.3.2(acorn@8.15.0)
      eslint-visitor-keys: 4.2.1

  esquery@1.6.0:
    dependencies:
      estraverse: 5.3.0

  esrecurse@4.3.0:
    dependencies:
      estraverse: 5.3.0

  estraverse@5.3.0: {}

  estree-util-is-identifier-name@3.0.0: {}

  esutils@2.0.3: {}

  eventemitter3@5.0.1: {}

  exsolve@1.0.7: {}

  extend@3.0.2: {}

  fast-check@3.23.2:
    dependencies:
      pure-rand: 6.1.0

  fast-deep-equal@3.1.3: {}

  fast-glob@3.3.1:
    dependencies:
      '@nodelib/fs.stat': 2.0.5
      '@nodelib/fs.walk': 1.2.8
      glob-parent: 5.1.2
      merge2: 1.4.1
      micromatch: 4.0.8

  fast-glob@3.3.3:
    dependencies:
      '@nodelib/fs.stat': 2.0.5
      '@nodelib/fs.walk': 1.2.8
      glob-parent: 5.1.2
      merge2: 1.4.1
      micromatch: 4.0.8

  fast-json-stable-stringify@2.1.0: {}

  fast-levenshtein@2.0.6: {}

  fastq@1.19.1:
    dependencies:
      reusify: 1.1.0

  fdir@6.5.0(picomatch@4.0.3):
    optionalDependencies:
      picomatch: 4.0.3

  file-entry-cache@8.0.0:
    dependencies:
      flat-cache: 4.0.1

  fill-range@7.1.1:
    dependencies:
      to-regex-range: 5.0.1

  find-up@5.0.0:
    dependencies:
      locate-path: 6.0.0
      path-exists: 4.0.0

  flat-cache@4.0.1:
    dependencies:
      flatted: 3.3.3
      keyv: 4.5.4

  flatted@3.3.3: {}

  follow-redirects@1.15.11: {}

  for-each@0.3.5:
    dependencies:
      is-callable: 1.2.7

  form-data@4.0.4:
    dependencies:
      asynckit: 0.4.0
      combined-stream: 1.0.8
      es-set-tostringtag: 2.1.0
      hasown: 2.0.2
      mime-types: 2.1.35

  fsevents@2.3.3:
    optional: true

  function-bind@1.1.2: {}

  function.prototype.name@1.1.8:
    dependencies:
      call-bind: 1.0.8
      call-bound: 1.0.4
      define-properties: 1.2.1
      functions-have-names: 1.2.3
      hasown: 2.0.2
      is-callable: 1.2.7

  functions-have-names@1.2.3: {}

  generator-function@2.0.1: {}

  get-intrinsic@1.3.0:
    dependencies:
      call-bind-apply-helpers: 1.0.2
      es-define-property: 1.0.1
      es-errors: 1.3.0
      es-object-atoms: 1.1.1
      function-bind: 1.1.2
      get-proto: 1.0.1
      gopd: 1.2.0
      has-symbols: 1.1.0
      hasown: 2.0.2
      math-intrinsics: 1.1.0

  get-nonce@1.0.1: {}

  get-proto@1.0.1:
    dependencies:
      dunder-proto: 1.0.1
      es-object-atoms: 1.1.1

  get-symbol-description@1.1.0:
    dependencies:
      call-bound: 1.0.4
      es-errors: 1.3.0
      get-intrinsic: 1.3.0

  get-tsconfig@4.13.0:
    dependencies:
      resolve-pkg-maps: 1.0.0

  giget@2.0.0:
    dependencies:
      citty: 0.1.6
      consola: 3.4.2
      defu: 6.1.4
      node-fetch-native: 1.6.7
      nypm: 0.6.2
      pathe: 2.0.3

  glob-parent@5.1.2:
    dependencies:
      is-glob: 4.0.3

  glob-parent@6.0.2:
    dependencies:
      is-glob: 4.0.3

  globals@14.0.0: {}

  globalthis@1.0.4:
    dependencies:
      define-properties: 1.2.1
      gopd: 1.2.0

  gopd@1.2.0: {}

  graceful-fs@4.2.11: {}

  graphemer@1.4.0: {}

  has-bigints@1.1.0: {}

  has-flag@4.0.0: {}

  has-property-descriptors@1.0.2:
    dependencies:
      es-define-property: 1.0.1

  has-proto@1.2.0:
    dependencies:
      dunder-proto: 1.0.1

  has-symbols@1.1.0: {}

  has-tostringtag@1.0.2:
    dependencies:
      has-symbols: 1.1.0

  hasown@2.0.2:
    dependencies:
      function-bind: 1.1.2

  hast-util-to-jsx-runtime@2.3.6:
    dependencies:
      '@types/estree': 1.0.8
      '@types/hast': 3.0.4
      '@types/unist': 3.0.3
      comma-separated-tokens: 2.0.3
      devlop: 1.1.0
      estree-util-is-identifier-name: 3.0.0
      hast-util-whitespace: 3.0.0
      mdast-util-mdx-expression: 2.0.1
      mdast-util-mdx-jsx: 3.2.0
      mdast-util-mdxjs-esm: 2.0.1
      property-information: 7.1.0
      space-separated-tokens: 2.0.2
      style-to-js: 1.1.19
      unist-util-position: 5.0.0
      vfile-message: 4.0.3
    transitivePeerDependencies:
      - supports-color

  hast-util-whitespace@3.0.0:
    dependencies:
      '@types/hast': 3.0.4

  html-url-attributes@3.0.1: {}

  ignore@5.3.2: {}

  ignore@7.0.5: {}

  immer@10.2.0: {}

  import-fresh@3.3.1:
    dependencies:
      parent-module: 1.0.1
      resolve-from: 4.0.0

  imurmurhash@0.1.4: {}

  inline-style-parser@0.2.6: {}

  internal-slot@1.1.0:
    dependencies:
      es-errors: 1.3.0
      hasown: 2.0.2
      side-channel: 1.1.0

  internmap@2.0.3: {}

  is-alphabetical@2.0.1: {}

  is-alphanumerical@2.0.1:
    dependencies:
      is-alphabetical: 2.0.1
      is-decimal: 2.0.1

  is-array-buffer@3.0.5:
    dependencies:
      call-bind: 1.0.8
      call-bound: 1.0.4
      get-intrinsic: 1.3.0

  is-async-function@2.1.1:
    dependencies:
      async-function: 1.0.0
      call-bound: 1.0.4
      get-proto: 1.0.1
      has-tostringtag: 1.0.2
      safe-regex-test: 1.1.0

  is-bigint@1.1.0:
    dependencies:
      has-bigints: 1.1.0

  is-boolean-object@1.2.2:
    dependencies:
      call-bound: 1.0.4
      has-tostringtag: 1.0.2

  is-bun-module@2.0.0:
    dependencies:
      semver: 7.7.3

  is-callable@1.2.7: {}

  is-core-module@2.16.1:
    dependencies:
      hasown: 2.0.2

  is-data-view@1.0.2:
    dependencies:
      call-bound: 1.0.4
      get-intrinsic: 1.3.0
      is-typed-array: 1.1.15

  is-date-object@1.1.0:
    dependencies:
      call-bound: 1.0.4
      has-tostringtag: 1.0.2

  is-decimal@2.0.1: {}

  is-extglob@2.1.1: {}

  is-finalizationregistry@1.1.1:
    dependencies:
      call-bound: 1.0.4

  is-generator-function@1.1.2:
    dependencies:
      call-bound: 1.0.4
      generator-function: 2.0.1
      get-proto: 1.0.1
      has-tostringtag: 1.0.2
      safe-regex-test: 1.1.0

  is-glob@4.0.3:
    dependencies:
      is-extglob: 2.1.1

  is-hexadecimal@2.0.1: {}

  is-map@2.0.3: {}

  is-negative-zero@2.0.3: {}

  is-number-object@1.1.1:
    dependencies:
      call-bound: 1.0.4
      has-tostringtag: 1.0.2

  is-number@7.0.0: {}

  is-plain-obj@4.1.0: {}

  is-regex@1.2.1:
    dependencies:
      call-bound: 1.0.4
      gopd: 1.2.0
      has-tostringtag: 1.0.2
      hasown: 2.0.2

  is-set@2.0.3: {}

  is-shared-array-buffer@1.0.4:
    dependencies:
      call-bound: 1.0.4

  is-string@1.1.1:
    dependencies:
      call-bound: 1.0.4
      has-tostringtag: 1.0.2

  is-symbol@1.1.1:
    dependencies:
      call-bound: 1.0.4
      has-symbols: 1.1.0
      safe-regex-test: 1.1.0

  is-typed-array@1.1.15:
    dependencies:
      which-typed-array: 1.1.19

  is-weakmap@2.0.2: {}

  is-weakref@1.1.1:
    dependencies:
      call-bound: 1.0.4

  is-weakset@2.0.4:
    dependencies:
      call-bound: 1.0.4
      get-intrinsic: 1.3.0

  isarray@2.0.5: {}

  isexe@2.0.0: {}

  iterator.prototype@1.1.5:
    dependencies:
      define-data-property: 1.1.4
      es-object-atoms: 1.1.1
      get-intrinsic: 1.3.0
      get-proto: 1.0.1
      has-symbols: 1.1.0
      set-function-name: 2.0.2

  jiti@2.6.1: {}

  jose@4.15.9: {}

  jose@6.1.1: {}

  jotai@2.15.1(@types/react@19.2.2)(react@19.2.0):
    optionalDependencies:
      '@types/react': 19.2.2
      react: 19.2.0

  js-tokens@4.0.0: {}

  js-yaml@4.1.0:
    dependencies:
      argparse: 2.0.1

  json-buffer@3.0.1: {}

  json-schema-traverse@0.4.1: {}

  json-stable-stringify-without-jsonify@1.0.1: {}

  json5@1.0.2:
    dependencies:
      minimist: 1.2.8

  jsx-ast-utils@3.3.5:
    dependencies:
      array-includes: 3.1.9
      array.prototype.flat: 1.3.3
      object.assign: 4.1.7
      object.values: 1.2.1

  keyv@4.5.4:
    dependencies:
      json-buffer: 3.0.1

  language-subtag-registry@0.3.23: {}

  language-tags@1.0.9:
    dependencies:
      language-subtag-registry: 0.3.23

  levn@0.4.1:
    dependencies:
      prelude-ls: 1.2.1
      type-check: 0.4.0

  lightningcss-android-arm64@1.30.2:
    optional: true

  lightningcss-darwin-arm64@1.30.2:
    optional: true

  lightningcss-darwin-x64@1.30.2:
    optional: true

  lightningcss-freebsd-x64@1.30.2:
    optional: true

  lightningcss-linux-arm-gnueabihf@1.30.2:
    optional: true

  lightningcss-linux-arm64-gnu@1.30.2:
    optional: true

  lightningcss-linux-arm64-musl@1.30.2:
    optional: true

  lightningcss-linux-x64-gnu@1.30.2:
    optional: true

  lightningcss-linux-x64-musl@1.30.2:
    optional: true

  lightningcss-win32-arm64-msvc@1.30.2:
    optional: true

  lightningcss-win32-x64-msvc@1.30.2:
    optional: true

  lightningcss@1.30.2:
    dependencies:
      detect-libc: 2.1.2
    optionalDependencies:
      lightningcss-android-arm64: 1.30.2
      lightningcss-darwin-arm64: 1.30.2
      lightningcss-darwin-x64: 1.30.2
      lightningcss-freebsd-x64: 1.30.2
      lightningcss-linux-arm-gnueabihf: 1.30.2
      lightningcss-linux-arm64-gnu: 1.30.2
      lightningcss-linux-arm64-musl: 1.30.2
      lightningcss-linux-x64-gnu: 1.30.2
      lightningcss-linux-x64-musl: 1.30.2
      lightningcss-win32-arm64-msvc: 1.30.2
      lightningcss-win32-x64-msvc: 1.30.2

  locate-path@6.0.0:
    dependencies:
      p-locate: 5.0.0

  lodash.merge@4.6.2: {}

  longest-streak@3.1.0: {}

  loose-envify@1.4.0:
    dependencies:
      js-tokens: 4.0.0

  lru-cache@6.0.0:
    dependencies:
      yallist: 4.0.0

  lucide-react@0.548.0(react@19.2.0):
    dependencies:
      react: 19.2.0

  magic-string@0.30.21:
    dependencies:
      '@jridgewell/sourcemap-codec': 1.5.5

  mailgun.js@12.1.1:
    dependencies:
      axios: 1.13.2
      base-64: 1.0.0
      url-join: 4.0.1
    transitivePeerDependencies:
      - debug

  make-error@1.3.6: {}

  math-intrinsics@1.1.0: {}

  mdast-util-from-markdown@2.0.2:
    dependencies:
      '@types/mdast': 4.0.4
      '@types/unist': 3.0.3
      decode-named-character-reference: 1.2.0
      devlop: 1.1.0
      mdast-util-to-string: 4.0.0
      micromark: 4.0.2
      micromark-util-decode-numeric-character-reference: 2.0.2
      micromark-util-decode-string: 2.0.1
      micromark-util-normalize-identifier: 2.0.1
      micromark-util-symbol: 2.0.1
      micromark-util-types: 2.0.2
      unist-util-stringify-position: 4.0.0
    transitivePeerDependencies:
      - supports-color

  mdast-util-mdx-expression@2.0.1:
    dependencies:
      '@types/estree-jsx': 1.0.5
      '@types/hast': 3.0.4
      '@types/mdast': 4.0.4
      devlop: 1.1.0
      mdast-util-from-markdown: 2.0.2
      mdast-util-to-markdown: 2.1.2
    transitivePeerDependencies:
      - supports-color

  mdast-util-mdx-jsx@3.2.0:
    dependencies:
      '@types/estree-jsx': 1.0.5
      '@types/hast': 3.0.4
      '@types/mdast': 4.0.4
      '@types/unist': 3.0.3
      ccount: 2.0.1
      devlop: 1.1.0
      mdast-util-from-markdown: 2.0.2
      mdast-util-to-markdown: 2.1.2
      parse-entities: 4.0.2
      stringify-entities: 4.0.4
      unist-util-stringify-position: 4.0.0
      vfile-message: 4.0.3
    transitivePeerDependencies:
      - supports-color

  mdast-util-mdxjs-esm@2.0.1:
    dependencies:
      '@types/estree-jsx': 1.0.5
      '@types/hast': 3.0.4
      '@types/mdast': 4.0.4
      devlop: 1.1.0
      mdast-util-from-markdown: 2.0.2
      mdast-util-to-markdown: 2.1.2
    transitivePeerDependencies:
      - supports-color

  mdast-util-phrasing@4.1.0:
    dependencies:
      '@types/mdast': 4.0.4
      unist-util-is: 6.0.1

  mdast-util-to-hast@13.2.0:
    dependencies:
      '@types/hast': 3.0.4
      '@types/mdast': 4.0.4
      '@ungap/structured-clone': 1.3.0
      devlop: 1.1.0
      micromark-util-sanitize-uri: 2.0.1
      trim-lines: 3.0.1
      unist-util-position: 5.0.0
      unist-util-visit: 5.0.0
      vfile: 6.0.3

  mdast-util-to-markdown@2.1.2:
    dependencies:
      '@types/mdast': 4.0.4
      '@types/unist': 3.0.3
      longest-streak: 3.1.0
      mdast-util-phrasing: 4.1.0
      mdast-util-to-string: 4.0.0
      micromark-util-classify-character: 2.0.1
      micromark-util-decode-string: 2.0.1
      unist-util-visit: 5.0.0
      zwitch: 2.0.4

  mdast-util-to-string@4.0.0:
    dependencies:
      '@types/mdast': 4.0.4

  merge2@1.4.1: {}

  micromark-core-commonmark@2.0.3:
    dependencies:
      decode-named-character-reference: 1.2.0
      devlop: 1.1.0
      micromark-factory-destination: 2.0.1
      micromark-factory-label: 2.0.1
      micromark-factory-space: 2.0.1
      micromark-factory-title: 2.0.1
      micromark-factory-whitespace: 2.0.1
      micromark-util-character: 2.1.1
      micromark-util-chunked: 2.0.1
      micromark-util-classify-character: 2.0.1
      micromark-util-html-tag-name: 2.0.1
      micromark-util-normalize-identifier: 2.0.1
      micromark-util-resolve-all: 2.0.1
      micromark-util-subtokenize: 2.1.0
      micromark-util-symbol: 2.0.1
      micromark-util-types: 2.0.2

  micromark-factory-destination@2.0.1:
    dependencies:
      micromark-util-character: 2.1.1
      micromark-util-symbol: 2.0.1
      micromark-util-types: 2.0.2

  micromark-factory-label@2.0.1:
    dependencies:
      devlop: 1.1.0
      micromark-util-character: 2.1.1
      micromark-util-symbol: 2.0.1
      micromark-util-types: 2.0.2

  micromark-factory-space@2.0.1:
    dependencies:
      micromark-util-character: 2.1.1
      micromark-util-types: 2.0.2

  micromark-factory-title@2.0.1:
    dependencies:
      micromark-factory-space: 2.0.1
      micromark-util-character: 2.1.1
      micromark-util-symbol: 2.0.1
      micromark-util-types: 2.0.2

  micromark-factory-whitespace@2.0.1:
    dependencies:
      micromark-factory-space: 2.0.1
      micromark-util-character: 2.1.1
      micromark-util-symbol: 2.0.1
      micromark-util-types: 2.0.2

  micromark-util-character@2.1.1:
    dependencies:
      micromark-util-symbol: 2.0.1
      micromark-util-types: 2.0.2

  micromark-util-chunked@2.0.1:
    dependencies:
      micromark-util-symbol: 2.0.1

  micromark-util-classify-character@2.0.1:
    dependencies:
      micromark-util-character: 2.1.1
      micromark-util-symbol: 2.0.1
      micromark-util-types: 2.0.2

  micromark-util-combine-extensions@2.0.1:
    dependencies:
      micromark-util-chunked: 2.0.1
      micromark-util-types: 2.0.2

  micromark-util-decode-numeric-character-reference@2.0.2:
    dependencies:
      micromark-util-symbol: 2.0.1

  micromark-util-decode-string@2.0.1:
    dependencies:
      decode-named-character-reference: 1.2.0
      micromark-util-character: 2.1.1
      micromark-util-decode-numeric-character-reference: 2.0.2
      micromark-util-symbol: 2.0.1

  micromark-util-encode@2.0.1: {}

  micromark-util-html-tag-name@2.0.1: {}

  micromark-util-normalize-identifier@2.0.1:
    dependencies:
      micromark-util-symbol: 2.0.1

  micromark-util-resolve-all@2.0.1:
    dependencies:
      micromark-util-types: 2.0.2

  micromark-util-sanitize-uri@2.0.1:
    dependencies:
      micromark-util-character: 2.1.1
      micromark-util-encode: 2.0.1
      micromark-util-symbol: 2.0.1

  micromark-util-subtokenize@2.1.0:
    dependencies:
      devlop: 1.1.0
      micromark-util-chunked: 2.0.1
      micromark-util-symbol: 2.0.1
      micromark-util-types: 2.0.2

  micromark-util-symbol@2.0.1: {}

  micromark-util-types@2.0.2: {}

  micromark@4.0.2:
    dependencies:
      '@types/debug': 4.1.12
      debug: 4.4.3
      decode-named-character-reference: 1.2.0
      devlop: 1.1.0
      micromark-core-commonmark: 2.0.3
      micromark-factory-space: 2.0.1
      micromark-util-character: 2.1.1
      micromark-util-chunked: 2.0.1
      micromark-util-combine-extensions: 2.0.1
      micromark-util-decode-numeric-character-reference: 2.0.2
      micromark-util-encode: 2.0.1
      micromark-util-normalize-identifier: 2.0.1
      micromark-util-resolve-all: 2.0.1
      micromark-util-sanitize-uri: 2.0.1
      micromark-util-subtokenize: 2.1.0
      micromark-util-symbol: 2.0.1
      micromark-util-types: 2.0.2
    transitivePeerDependencies:
      - supports-color

  micromatch@4.0.8:
    dependencies:
      braces: 3.0.3
      picomatch: 2.3.1

  mime-db@1.52.0: {}

  mime-types@2.1.35:
    dependencies:
      mime-db: 1.52.0

  minimatch@3.1.2:
    dependencies:
      brace-expansion: 1.1.12

  minimatch@9.0.5:
    dependencies:
      brace-expansion: 2.0.2

  minimist@1.2.8: {}

  ms@2.1.3: {}

  nanoid@3.3.11: {}

  napi-postinstall@0.3.4: {}

  natural-compare@1.4.0: {}

<<<<<<< HEAD
  next-auth@4.24.13(@auth/core@0.41.1(nodemailer@7.0.10))(next@15.5.6(react-dom@19.2.0(react@19.2.0))(react@19.2.0))(nodemailer@7.0.10)(react-dom@19.2.0(react@19.2.0))(react@19.2.0):
=======
  next-auth@4.24.13(@auth/core@0.40.0(nodemailer@7.0.10))(next@16.0.1(react-dom@19.2.0(react@19.2.0))(react@19.2.0))(nodemailer@7.0.10)(react-dom@19.2.0(react@19.2.0))(react@19.2.0):
>>>>>>> 8e113f27
    dependencies:
      '@babel/runtime': 7.28.4
      '@panva/hkdf': 1.2.1
      cookie: 0.7.2
      jose: 4.15.9
      next: 16.0.1(react-dom@19.2.0(react@19.2.0))(react@19.2.0)
      oauth: 0.9.15
      openid-client: 5.7.1
      preact: 10.27.2
      preact-render-to-string: 5.2.6(preact@10.27.2)
      react: 19.2.0
      react-dom: 19.2.0(react@19.2.0)
      uuid: 8.3.2
    optionalDependencies:
      '@auth/core': 0.41.1(nodemailer@7.0.10)
      nodemailer: 7.0.10

  next-themes@0.4.6(react-dom@19.2.0(react@19.2.0))(react@19.2.0):
    dependencies:
      react: 19.2.0
      react-dom: 19.2.0(react@19.2.0)

  next@16.0.1(react-dom@19.2.0(react@19.2.0))(react@19.2.0):
    dependencies:
      '@next/env': 16.0.1
      '@swc/helpers': 0.5.15
      caniuse-lite: 1.0.30001753
      postcss: 8.4.31
      react: 19.2.0
      react-dom: 19.2.0(react@19.2.0)
      styled-jsx: 5.1.6(react@19.2.0)
    optionalDependencies:
      '@next/swc-darwin-arm64': 16.0.1
      '@next/swc-darwin-x64': 16.0.1
      '@next/swc-linux-arm64-gnu': 16.0.1
      '@next/swc-linux-arm64-musl': 16.0.1
      '@next/swc-linux-x64-gnu': 16.0.1
      '@next/swc-linux-x64-musl': 16.0.1
      '@next/swc-win32-arm64-msvc': 16.0.1
      '@next/swc-win32-x64-msvc': 16.0.1
      sharp: 0.34.4
    transitivePeerDependencies:
      - '@babel/core'
      - babel-plugin-macros

  node-addon-api@8.5.0: {}

  node-fetch-native@1.6.7: {}

  node-gyp-build@4.8.4: {}

  nodemailer@7.0.10: {}

  nypm@0.6.2:
    dependencies:
      citty: 0.1.6
      consola: 3.4.2
      pathe: 2.0.3
      pkg-types: 2.3.0
      tinyexec: 1.0.2

  oauth4webapi@3.8.2: {}

  oauth@0.9.15: {}

  object-assign@4.1.1: {}

  object-hash@2.2.0: {}

  object-inspect@1.13.4: {}

  object-keys@1.1.1: {}

  object.assign@4.1.7:
    dependencies:
      call-bind: 1.0.8
      call-bound: 1.0.4
      define-properties: 1.2.1
      es-object-atoms: 1.1.1
      has-symbols: 1.1.0
      object-keys: 1.1.1

  object.entries@1.1.9:
    dependencies:
      call-bind: 1.0.8
      call-bound: 1.0.4
      define-properties: 1.2.1
      es-object-atoms: 1.1.1

  object.fromentries@2.0.8:
    dependencies:
      call-bind: 1.0.8
      define-properties: 1.2.1
      es-abstract: 1.24.0
      es-object-atoms: 1.1.1

  object.groupby@1.0.3:
    dependencies:
      call-bind: 1.0.8
      define-properties: 1.2.1
      es-abstract: 1.24.0

  object.values@1.2.1:
    dependencies:
      call-bind: 1.0.8
      call-bound: 1.0.4
      define-properties: 1.2.1
      es-object-atoms: 1.1.1

  ohash@2.0.11: {}

  oidc-token-hash@5.2.0: {}

  openid-client@5.7.1:
    dependencies:
      jose: 4.15.9
      lru-cache: 6.0.0
      object-hash: 2.2.0
      oidc-token-hash: 5.2.0

  optionator@0.9.4:
    dependencies:
      deep-is: 0.1.4
      fast-levenshtein: 2.0.6
      levn: 0.4.1
      prelude-ls: 1.2.1
      type-check: 0.4.0
      word-wrap: 1.2.5

  own-keys@1.0.1:
    dependencies:
      get-intrinsic: 1.3.0
      object-keys: 1.1.1
      safe-push-apply: 1.0.0

  p-limit@3.1.0:
    dependencies:
      yocto-queue: 0.1.0

  p-locate@5.0.0:
    dependencies:
      p-limit: 3.1.0

  parent-module@1.0.1:
    dependencies:
      callsites: 3.1.0

  parse-entities@4.0.2:
    dependencies:
      '@types/unist': 2.0.11
      character-entities-legacy: 3.0.0
      character-reference-invalid: 2.0.1
      decode-named-character-reference: 1.2.0
      is-alphanumerical: 2.0.1
      is-decimal: 2.0.1
      is-hexadecimal: 2.0.1

  path-exists@4.0.0: {}

  path-key@3.1.1: {}

  path-parse@1.0.7: {}

  pathe@2.0.3: {}

  perfect-debounce@1.0.0: {}

  picocolors@1.1.1: {}

  picomatch@2.3.1: {}

  picomatch@4.0.3: {}

  pkg-types@2.3.0:
    dependencies:
      confbox: 0.2.2
      exsolve: 1.0.7
      pathe: 2.0.3

  possible-typed-array-names@1.1.0: {}

  postcss-selector-parser@6.0.10:
    dependencies:
      cssesc: 3.0.0
      util-deprecate: 1.0.2

  postcss@8.4.31:
    dependencies:
      nanoid: 3.3.11
      picocolors: 1.1.1
      source-map-js: 1.2.1

  postcss@8.5.6:
    dependencies:
      nanoid: 3.3.11
      picocolors: 1.1.1
      source-map-js: 1.2.1

  preact-render-to-string@5.2.6(preact@10.27.2):
    dependencies:
      preact: 10.27.2
      pretty-format: 3.8.0

  preact-render-to-string@6.5.11(preact@10.24.3):
    dependencies:
      preact: 10.24.3

  preact@10.24.3: {}

  preact@10.27.2: {}

  prelude-ls@1.2.1: {}

  prettier-plugin-tailwindcss@0.7.1(prettier@3.6.2):
    dependencies:
      prettier: 3.6.2

  prettier@3.6.2: {}

  pretty-format@3.8.0: {}

  prisma@6.19.0(typescript@5.9.3):
    dependencies:
      '@prisma/config': 6.19.0
      '@prisma/engines': 6.19.0
    optionalDependencies:
      typescript: 5.9.3
    transitivePeerDependencies:
      - magicast

  prop-types@15.8.1:
    dependencies:
      loose-envify: 1.4.0
      object-assign: 4.1.1
      react-is: 16.13.1

  property-information@7.1.0: {}

  proxy-from-env@1.1.0: {}

  punycode@2.3.1: {}

  pure-rand@6.1.0: {}

  queue-microtask@1.2.3: {}

  rc9@2.1.2:
    dependencies:
      defu: 6.1.4
      destr: 2.0.5

  react-countup@6.5.3(react@19.2.0):
    dependencies:
      countup.js: 2.9.0
      react: 19.2.0

  react-day-picker@9.11.1(react@19.2.0):
    dependencies:
      '@date-fns/tz': 1.4.1
      date-fns: 4.1.0
      date-fns-jalali: 4.1.0-0
      react: 19.2.0

  react-dom@19.2.0(react@19.2.0):
    dependencies:
      react: 19.2.0
      scheduler: 0.27.0

  react-hook-form@7.66.0(react@19.2.0):
    dependencies:
      react: 19.2.0

  react-intersection-observer@10.0.0(react-dom@19.2.0(react@19.2.0))(react@19.2.0):
    dependencies:
      react: 19.2.0
    optionalDependencies:
      react-dom: 19.2.0(react@19.2.0)

  react-is@16.13.1: {}

  react-is@18.3.1: {}

  react-markdown@10.1.0(@types/react@19.2.2)(react@19.2.0):
    dependencies:
      '@types/hast': 3.0.4
      '@types/mdast': 4.0.4
      '@types/react': 19.2.2
      devlop: 1.1.0
      hast-util-to-jsx-runtime: 2.3.6
      html-url-attributes: 3.0.1
      mdast-util-to-hast: 13.2.0
      react: 19.2.0
      remark-parse: 11.0.0
      remark-rehype: 11.1.2
      unified: 11.0.5
      unist-util-visit: 5.0.0
      vfile: 6.0.3
    transitivePeerDependencies:
      - supports-color

  react-redux@9.2.0(@types/react@19.2.2)(react@19.2.0)(redux@5.0.1):
    dependencies:
      '@types/use-sync-external-store': 0.0.6
      react: 19.2.0
      use-sync-external-store: 1.6.0(react@19.2.0)
    optionalDependencies:
      '@types/react': 19.2.2
      redux: 5.0.1

  react-remove-scroll-bar@2.3.8(@types/react@19.2.2)(react@19.2.0):
    dependencies:
      react: 19.2.0
      react-style-singleton: 2.2.3(@types/react@19.2.2)(react@19.2.0)
      tslib: 2.8.1
    optionalDependencies:
      '@types/react': 19.2.2

  react-remove-scroll@2.7.1(@types/react@19.2.2)(react@19.2.0):
    dependencies:
      react: 19.2.0
      react-remove-scroll-bar: 2.3.8(@types/react@19.2.2)(react@19.2.0)
      react-style-singleton: 2.2.3(@types/react@19.2.2)(react@19.2.0)
      tslib: 2.8.1
      use-callback-ref: 1.3.3(@types/react@19.2.2)(react@19.2.0)
      use-sidecar: 1.1.3(@types/react@19.2.2)(react@19.2.0)
    optionalDependencies:
      '@types/react': 19.2.2

  react-style-singleton@2.2.3(@types/react@19.2.2)(react@19.2.0):
    dependencies:
      get-nonce: 1.0.1
      react: 19.2.0
      tslib: 2.8.1
    optionalDependencies:
      '@types/react': 19.2.2

  react@19.2.0: {}

  readdirp@4.1.2: {}

  recharts@3.3.0(@types/react@19.2.2)(react-dom@19.2.0(react@19.2.0))(react-is@18.3.1)(react@19.2.0)(redux@5.0.1):
    dependencies:
      '@reduxjs/toolkit': 2.10.1(react-redux@9.2.0(@types/react@19.2.2)(react@19.2.0)(redux@5.0.1))(react@19.2.0)
      clsx: 2.1.1
      decimal.js-light: 2.5.1
      es-toolkit: 1.41.0
      eventemitter3: 5.0.1
      immer: 10.2.0
      react: 19.2.0
      react-dom: 19.2.0(react@19.2.0)
      react-is: 18.3.1
      react-redux: 9.2.0(@types/react@19.2.2)(react@19.2.0)(redux@5.0.1)
      reselect: 5.1.1
      tiny-invariant: 1.3.3
      use-sync-external-store: 1.6.0(react@19.2.0)
      victory-vendor: 37.3.6
    transitivePeerDependencies:
      - '@types/react'
      - redux

  redux-thunk@3.1.0(redux@5.0.1):
    dependencies:
      redux: 5.0.1

  redux@5.0.1: {}

  reflect.getprototypeof@1.0.10:
    dependencies:
      call-bind: 1.0.8
      define-properties: 1.2.1
      es-abstract: 1.24.0
      es-errors: 1.3.0
      es-object-atoms: 1.1.1
      get-intrinsic: 1.3.0
      get-proto: 1.0.1
      which-builtin-type: 1.2.1

  regexp.prototype.flags@1.5.4:
    dependencies:
      call-bind: 1.0.8
      define-properties: 1.2.1
      es-errors: 1.3.0
      get-proto: 1.0.1
      gopd: 1.2.0
      set-function-name: 2.0.2

  remark-parse@11.0.0:
    dependencies:
      '@types/mdast': 4.0.4
      mdast-util-from-markdown: 2.0.2
      micromark-util-types: 2.0.2
      unified: 11.0.5
    transitivePeerDependencies:
      - supports-color

  remark-rehype@11.1.2:
    dependencies:
      '@types/hast': 3.0.4
      '@types/mdast': 4.0.4
      mdast-util-to-hast: 13.2.0
      unified: 11.0.5
      vfile: 6.0.3

  reselect@5.1.1: {}

  resolve-from@4.0.0: {}

  resolve-pkg-maps@1.0.0: {}

  resolve@1.22.11:
    dependencies:
      is-core-module: 2.16.1
      path-parse: 1.0.7
      supports-preserve-symlinks-flag: 1.0.0

  resolve@2.0.0-next.5:
    dependencies:
      is-core-module: 2.16.1
      path-parse: 1.0.7
      supports-preserve-symlinks-flag: 1.0.0

  reusify@1.1.0: {}

  run-parallel@1.2.0:
    dependencies:
      queue-microtask: 1.2.3

  safe-array-concat@1.1.3:
    dependencies:
      call-bind: 1.0.8
      call-bound: 1.0.4
      get-intrinsic: 1.3.0
      has-symbols: 1.1.0
      isarray: 2.0.5

  safe-push-apply@1.0.0:
    dependencies:
      es-errors: 1.3.0
      isarray: 2.0.5

  safe-regex-test@1.1.0:
    dependencies:
      call-bound: 1.0.4
      es-errors: 1.3.0
      is-regex: 1.2.1

  scheduler@0.27.0: {}

  semver@6.3.1: {}

  semver@7.7.3: {}

  set-function-length@1.2.2:
    dependencies:
      define-data-property: 1.1.4
      es-errors: 1.3.0
      function-bind: 1.1.2
      get-intrinsic: 1.3.0
      gopd: 1.2.0
      has-property-descriptors: 1.0.2

  set-function-name@2.0.2:
    dependencies:
      define-data-property: 1.1.4
      es-errors: 1.3.0
      functions-have-names: 1.2.3
      has-property-descriptors: 1.0.2

  set-proto@1.0.0:
    dependencies:
      dunder-proto: 1.0.1
      es-errors: 1.3.0
      es-object-atoms: 1.1.1

  sharp@0.34.4:
    dependencies:
      '@img/colour': 1.0.0
      detect-libc: 2.1.2
      semver: 7.7.3
    optionalDependencies:
      '@img/sharp-darwin-arm64': 0.34.4
      '@img/sharp-darwin-x64': 0.34.4
      '@img/sharp-libvips-darwin-arm64': 1.2.3
      '@img/sharp-libvips-darwin-x64': 1.2.3
      '@img/sharp-libvips-linux-arm': 1.2.3
      '@img/sharp-libvips-linux-arm64': 1.2.3
      '@img/sharp-libvips-linux-ppc64': 1.2.3
      '@img/sharp-libvips-linux-s390x': 1.2.3
      '@img/sharp-libvips-linux-x64': 1.2.3
      '@img/sharp-libvips-linuxmusl-arm64': 1.2.3
      '@img/sharp-libvips-linuxmusl-x64': 1.2.3
      '@img/sharp-linux-arm': 0.34.4
      '@img/sharp-linux-arm64': 0.34.4
      '@img/sharp-linux-ppc64': 0.34.4
      '@img/sharp-linux-s390x': 0.34.4
      '@img/sharp-linux-x64': 0.34.4
      '@img/sharp-linuxmusl-arm64': 0.34.4
      '@img/sharp-linuxmusl-x64': 0.34.4
      '@img/sharp-wasm32': 0.34.4
      '@img/sharp-win32-arm64': 0.34.4
      '@img/sharp-win32-ia32': 0.34.4
      '@img/sharp-win32-x64': 0.34.4
    optional: true

  shebang-command@2.0.0:
    dependencies:
      shebang-regex: 3.0.0

  shebang-regex@3.0.0: {}

  side-channel-list@1.0.0:
    dependencies:
      es-errors: 1.3.0
      object-inspect: 1.13.4

  side-channel-map@1.0.1:
    dependencies:
      call-bound: 1.0.4
      es-errors: 1.3.0
      get-intrinsic: 1.3.0
      object-inspect: 1.13.4

  side-channel-weakmap@1.0.2:
    dependencies:
      call-bound: 1.0.4
      es-errors: 1.3.0
      get-intrinsic: 1.3.0
      object-inspect: 1.13.4
      side-channel-map: 1.0.1

  side-channel@1.1.0:
    dependencies:
      es-errors: 1.3.0
      object-inspect: 1.13.4
      side-channel-list: 1.0.0
      side-channel-map: 1.0.1
      side-channel-weakmap: 1.0.2

  sonner@2.0.7(react-dom@19.2.0(react@19.2.0))(react@19.2.0):
    dependencies:
      react: 19.2.0
      react-dom: 19.2.0(react@19.2.0)

  source-map-js@1.2.1: {}

  space-separated-tokens@2.0.2: {}

  stable-hash@0.0.5: {}

  stop-iteration-iterator@1.1.0:
    dependencies:
      es-errors: 1.3.0
      internal-slot: 1.1.0

  string.prototype.includes@2.0.1:
    dependencies:
      call-bind: 1.0.8
      define-properties: 1.2.1
      es-abstract: 1.24.0

  string.prototype.matchall@4.0.12:
    dependencies:
      call-bind: 1.0.8
      call-bound: 1.0.4
      define-properties: 1.2.1
      es-abstract: 1.24.0
      es-errors: 1.3.0
      es-object-atoms: 1.1.1
      get-intrinsic: 1.3.0
      gopd: 1.2.0
      has-symbols: 1.1.0
      internal-slot: 1.1.0
      regexp.prototype.flags: 1.5.4
      set-function-name: 2.0.2
      side-channel: 1.1.0

  string.prototype.repeat@1.0.0:
    dependencies:
      define-properties: 1.2.1
      es-abstract: 1.24.0

  string.prototype.trim@1.2.10:
    dependencies:
      call-bind: 1.0.8
      call-bound: 1.0.4
      define-data-property: 1.1.4
      define-properties: 1.2.1
      es-abstract: 1.24.0
      es-object-atoms: 1.1.1
      has-property-descriptors: 1.0.2

  string.prototype.trimend@1.0.9:
    dependencies:
      call-bind: 1.0.8
      call-bound: 1.0.4
      define-properties: 1.2.1
      es-object-atoms: 1.1.1

  string.prototype.trimstart@1.0.8:
    dependencies:
      call-bind: 1.0.8
      define-properties: 1.2.1
      es-object-atoms: 1.1.1

  stringify-entities@4.0.4:
    dependencies:
      character-entities-html4: 2.1.0
      character-entities-legacy: 3.0.0

  strip-bom@3.0.0: {}

  strip-json-comments@3.1.1: {}

  style-to-js@1.1.19:
    dependencies:
      style-to-object: 1.0.12

  style-to-object@1.0.12:
    dependencies:
      inline-style-parser: 0.2.6

  styled-jsx@5.1.6(react@19.2.0):
    dependencies:
      client-only: 0.0.1
      react: 19.2.0

  supports-color@7.2.0:
    dependencies:
      has-flag: 4.0.0

  supports-preserve-symlinks-flag@1.0.0: {}

  swr@2.3.6(react@19.2.0):
    dependencies:
      dequal: 2.0.3
      react: 19.2.0
      use-sync-external-store: 1.6.0(react@19.2.0)

  tailwind-merge@3.4.0: {}

  tailwindcss-animate@1.0.7(tailwindcss@4.1.16):
    dependencies:
      tailwindcss: 4.1.16

  tailwindcss@4.1.16: {}

  tailwindcss@4.1.17: {}

  tapable@2.3.0: {}

  tiny-invariant@1.3.3: {}

  tinyexec@1.0.2: {}

  tinyglobby@0.2.15:
    dependencies:
      fdir: 6.5.0(picomatch@4.0.3)
      picomatch: 4.0.3

  to-regex-range@5.0.1:
    dependencies:
      is-number: 7.0.0

  trim-lines@3.0.1: {}

  trough@2.2.0: {}

  ts-api-utils@2.1.0(typescript@5.9.3):
    dependencies:
      typescript: 5.9.3

  ts-node@10.9.2(@types/node@24.10.0)(typescript@5.9.3):
    dependencies:
      '@cspotcode/source-map-support': 0.8.1
      '@tsconfig/node10': 1.0.11
      '@tsconfig/node12': 1.0.11
      '@tsconfig/node14': 1.0.3
      '@tsconfig/node16': 1.0.4
      '@types/node': 24.10.0
      acorn: 8.15.0
      acorn-walk: 8.3.4
      arg: 4.1.3
      create-require: 1.1.1
      diff: 4.0.2
      make-error: 1.3.6
      typescript: 5.9.3
      v8-compile-cache-lib: 3.0.1
      yn: 3.1.1

  tsconfig-paths@3.15.0:
    dependencies:
      '@types/json5': 0.0.29
      json5: 1.0.2
      minimist: 1.2.8
      strip-bom: 3.0.0

  tslib@2.8.1: {}

  tsx@4.20.6:
    dependencies:
      esbuild: 0.25.12
      get-tsconfig: 4.13.0
    optionalDependencies:
      fsevents: 2.3.3

  type-check@0.4.0:
    dependencies:
      prelude-ls: 1.2.1

  typed-array-buffer@1.0.3:
    dependencies:
      call-bound: 1.0.4
      es-errors: 1.3.0
      is-typed-array: 1.1.15

  typed-array-byte-length@1.0.3:
    dependencies:
      call-bind: 1.0.8
      for-each: 0.3.5
      gopd: 1.2.0
      has-proto: 1.2.0
      is-typed-array: 1.1.15

  typed-array-byte-offset@1.0.4:
    dependencies:
      available-typed-arrays: 1.0.7
      call-bind: 1.0.8
      for-each: 0.3.5
      gopd: 1.2.0
      has-proto: 1.2.0
      is-typed-array: 1.1.15
      reflect.getprototypeof: 1.0.10

  typed-array-length@1.0.7:
    dependencies:
      call-bind: 1.0.8
      for-each: 0.3.5
      gopd: 1.2.0
      is-typed-array: 1.1.15
      possible-typed-array-names: 1.1.0
      reflect.getprototypeof: 1.0.10

  typescript@5.9.3: {}

  unbox-primitive@1.1.0:
    dependencies:
      call-bound: 1.0.4
      has-bigints: 1.1.0
      has-symbols: 1.1.0
      which-boxed-primitive: 1.1.1

  uncrypto@0.1.3: {}

  undici-types@7.16.0: {}

  unified@11.0.5:
    dependencies:
      '@types/unist': 3.0.3
      bail: 2.0.2
      devlop: 1.1.0
      extend: 3.0.2
      is-plain-obj: 4.1.0
      trough: 2.2.0
      vfile: 6.0.3

  unist-util-is@6.0.1:
    dependencies:
      '@types/unist': 3.0.3

  unist-util-position@5.0.0:
    dependencies:
      '@types/unist': 3.0.3

  unist-util-stringify-position@4.0.0:
    dependencies:
      '@types/unist': 3.0.3

  unist-util-visit-parents@6.0.2:
    dependencies:
      '@types/unist': 3.0.3
      unist-util-is: 6.0.1

  unist-util-visit@5.0.0:
    dependencies:
      '@types/unist': 3.0.3
      unist-util-is: 6.0.1
      unist-util-visit-parents: 6.0.2

  unrs-resolver@1.11.1:
    dependencies:
      napi-postinstall: 0.3.4
    optionalDependencies:
      '@unrs/resolver-binding-android-arm-eabi': 1.11.1
      '@unrs/resolver-binding-android-arm64': 1.11.1
      '@unrs/resolver-binding-darwin-arm64': 1.11.1
      '@unrs/resolver-binding-darwin-x64': 1.11.1
      '@unrs/resolver-binding-freebsd-x64': 1.11.1
      '@unrs/resolver-binding-linux-arm-gnueabihf': 1.11.1
      '@unrs/resolver-binding-linux-arm-musleabihf': 1.11.1
      '@unrs/resolver-binding-linux-arm64-gnu': 1.11.1
      '@unrs/resolver-binding-linux-arm64-musl': 1.11.1
      '@unrs/resolver-binding-linux-ppc64-gnu': 1.11.1
      '@unrs/resolver-binding-linux-riscv64-gnu': 1.11.1
      '@unrs/resolver-binding-linux-riscv64-musl': 1.11.1
      '@unrs/resolver-binding-linux-s390x-gnu': 1.11.1
      '@unrs/resolver-binding-linux-x64-gnu': 1.11.1
      '@unrs/resolver-binding-linux-x64-musl': 1.11.1
      '@unrs/resolver-binding-wasm32-wasi': 1.11.1
      '@unrs/resolver-binding-win32-arm64-msvc': 1.11.1
      '@unrs/resolver-binding-win32-ia32-msvc': 1.11.1
      '@unrs/resolver-binding-win32-x64-msvc': 1.11.1

  uri-js@4.4.1:
    dependencies:
      punycode: 2.3.1

  url-join@4.0.1: {}

  use-callback-ref@1.3.3(@types/react@19.2.2)(react@19.2.0):
    dependencies:
      react: 19.2.0
      tslib: 2.8.1
    optionalDependencies:
      '@types/react': 19.2.2

  use-sidecar@1.1.3(@types/react@19.2.2)(react@19.2.0):
    dependencies:
      detect-node-es: 1.1.0
      react: 19.2.0
      tslib: 2.8.1
    optionalDependencies:
      '@types/react': 19.2.2

  use-sync-external-store@1.6.0(react@19.2.0):
    dependencies:
      react: 19.2.0

  util-deprecate@1.0.2: {}

  uuid@8.3.2: {}

  v8-compile-cache-lib@3.0.1: {}

  vfile-message@4.0.3:
    dependencies:
      '@types/unist': 3.0.3
      unist-util-stringify-position: 4.0.0

  vfile@6.0.3:
    dependencies:
      '@types/unist': 3.0.3
      vfile-message: 4.0.3

  victory-vendor@37.3.6:
    dependencies:
      '@types/d3-array': 3.2.2
      '@types/d3-ease': 3.0.2
      '@types/d3-interpolate': 3.0.4
      '@types/d3-scale': 4.0.9
      '@types/d3-shape': 3.1.7
      '@types/d3-time': 3.0.4
      '@types/d3-timer': 3.0.2
      d3-array: 3.2.4
      d3-ease: 3.0.1
      d3-interpolate: 3.0.1
      d3-scale: 4.0.2
      d3-shape: 3.2.0
      d3-time: 3.1.0
      d3-timer: 3.0.1

  which-boxed-primitive@1.1.1:
    dependencies:
      is-bigint: 1.1.0
      is-boolean-object: 1.2.2
      is-number-object: 1.1.1
      is-string: 1.1.1
      is-symbol: 1.1.1

  which-builtin-type@1.2.1:
    dependencies:
      call-bound: 1.0.4
      function.prototype.name: 1.1.8
      has-tostringtag: 1.0.2
      is-async-function: 2.1.1
      is-date-object: 1.1.0
      is-finalizationregistry: 1.1.1
      is-generator-function: 1.1.2
      is-regex: 1.2.1
      is-weakref: 1.1.1
      isarray: 2.0.5
      which-boxed-primitive: 1.1.1
      which-collection: 1.0.2
      which-typed-array: 1.1.19

  which-collection@1.0.2:
    dependencies:
      is-map: 2.0.3
      is-set: 2.0.3
      is-weakmap: 2.0.2
      is-weakset: 2.0.4

  which-typed-array@1.1.19:
    dependencies:
      available-typed-arrays: 1.0.7
      call-bind: 1.0.8
      call-bound: 1.0.4
      for-each: 0.3.5
      get-proto: 1.0.1
      gopd: 1.2.0
      has-tostringtag: 1.0.2

  which@2.0.2:
    dependencies:
      isexe: 2.0.0

  word-wrap@1.2.5: {}

  yallist@4.0.0: {}

  yn@3.1.1: {}

  yocto-queue@0.1.0: {}

  zod@4.1.12: {}

  zustand@5.0.8(@types/react@19.2.2)(immer@10.2.0)(react@19.2.0)(use-sync-external-store@1.6.0(react@19.2.0)):
    optionalDependencies:
      '@types/react': 19.2.2
      immer: 10.2.0
      react: 19.2.0
      use-sync-external-store: 1.6.0(react@19.2.0)

  zwitch@2.0.4: {}<|MERGE_RESOLUTION|>--- conflicted
+++ resolved
@@ -19,11 +19,7 @@
         version: 5.2.2(react-hook-form@7.66.0(react@19.2.0))
       '@next-auth/prisma-adapter':
         specifier: ^1.0.7
-<<<<<<< HEAD
-        version: 1.0.7(@prisma/client@6.19.0(prisma@6.19.0(typescript@5.9.3))(typescript@5.9.3))(next-auth@4.24.13(@auth/core@0.41.1(nodemailer@7.0.10))(next@15.5.6(react-dom@19.2.0(react@19.2.0))(react@19.2.0))(nodemailer@7.0.10)(react-dom@19.2.0(react@19.2.0))(react@19.2.0))
-=======
-        version: 1.0.7(@prisma/client@6.19.0(prisma@6.19.0(typescript@5.9.3))(typescript@5.9.3))(next-auth@4.24.13(@auth/core@0.40.0(nodemailer@7.0.10))(next@16.0.1(react-dom@19.2.0(react@19.2.0))(react@19.2.0))(nodemailer@7.0.10)(react-dom@19.2.0(react@19.2.0))(react@19.2.0))
->>>>>>> 8e113f27
+        version: 1.0.7(@prisma/client@6.19.0(prisma@6.19.0(typescript@5.9.3))(typescript@5.9.3))(next-auth@4.24.13(@auth/core@0.41.1(nodemailer@7.0.10))(next@16.0.1(react-dom@19.2.0(react@19.2.0))(react@19.2.0))(nodemailer@7.0.10)(react-dom@19.2.0(react@19.2.0))(react@19.2.0))
       '@prisma/client':
         specifier: ^6.19.0
         version: 6.19.0(prisma@6.19.0(typescript@5.9.3))(typescript@5.9.3)
@@ -119,11 +115,7 @@
         version: 16.0.1(react-dom@19.2.0(react@19.2.0))(react@19.2.0)
       next-auth:
         specifier: ^4.24.13
-<<<<<<< HEAD
-        version: 4.24.13(@auth/core@0.41.1(nodemailer@7.0.10))(next@15.5.6(react-dom@19.2.0(react@19.2.0))(react@19.2.0))(nodemailer@7.0.10)(react-dom@19.2.0(react@19.2.0))(react@19.2.0)
-=======
-        version: 4.24.13(@auth/core@0.40.0(nodemailer@7.0.10))(next@16.0.1(react-dom@19.2.0(react@19.2.0))(react@19.2.0))(nodemailer@7.0.10)(react-dom@19.2.0(react@19.2.0))(react@19.2.0)
->>>>>>> 8e113f27
+        version: 4.24.13(@auth/core@0.41.1(nodemailer@7.0.10))(next@16.0.1(react-dom@19.2.0(react@19.2.0))(react@19.2.0))(nodemailer@7.0.10)(react-dom@19.2.0(react@19.2.0))(react@19.2.0)
       next-themes:
         specifier: ^0.4.6
         version: 0.4.6(react-dom@19.2.0(react@19.2.0))(react@19.2.0)
@@ -152,8 +144,8 @@
         specifier: ^10.1.0
         version: 10.1.0(@types/react@19.2.2)(react@19.2.0)
       recharts:
-        specifier: ^3.3.0
-        version: 3.3.0(@types/react@19.2.2)(react-dom@19.2.0(react@19.2.0))(react-is@18.3.1)(react@19.2.0)(redux@5.0.1)
+        specifier: ^3.4.1
+        version: 3.4.1(@types/react@19.2.2)(react-dom@19.2.0(react@19.2.0))(react-is@18.3.1)(react@19.2.0)(redux@5.0.1)
       sonner:
         specifier: ^2.0.7
         version: 2.0.7(react-dom@19.2.0(react@19.2.0))(react@19.2.0)
@@ -165,7 +157,7 @@
         version: 3.4.0
       tailwindcss-animate:
         specifier: ^1.0.7
-        version: 1.0.7(tailwindcss@4.1.16)
+        version: 1.0.7(tailwindcss@4.1.17)
       zod:
         specifier: ^4.1.12
         version: 4.1.12
@@ -181,7 +173,7 @@
         version: 4.1.17
       '@tailwindcss/typography':
         specifier: ^0.5.19
-        version: 0.5.19(tailwindcss@4.1.16)
+        version: 0.5.19(tailwindcss@4.1.17)
       '@types/node':
         specifier: ^24.10.0
         version: 24.10.0
@@ -207,8 +199,8 @@
         specifier: ^6.19.0
         version: 6.19.0(typescript@5.9.3)
       tailwindcss:
-        specifier: ^4.1.16
-        version: 4.1.16
+        specifier: ^4.1.17
+        version: 4.1.17
       ts-node:
         specifier: ^10.9.2
         version: 10.9.2(@types/node@24.10.0)(typescript@5.9.3)
@@ -498,124 +490,135 @@
     resolution: {integrity: sha512-A5P/LfWGFSl6nsckYtjw9da+19jB8hkJ6ACTGcDfEJ0aE+l2n2El7dsVM7UVHZQ9s2lmYMWlrS21YLy2IR1LUw==}
     engines: {node: '>=18'}
 
-  '@img/sharp-darwin-arm64@0.34.4':
-    resolution: {integrity: sha512-sitdlPzDVyvmINUdJle3TNHl+AG9QcwiAMsXmccqsCOMZNIdW2/7S26w0LyU8euiLVzFBL3dXPwVCq/ODnf2vA==}
+  '@img/sharp-darwin-arm64@0.34.5':
+    resolution: {integrity: sha512-imtQ3WMJXbMY4fxb/Ndp6HBTNVtWCUI0WdobyheGf5+ad6xX8VIDO8u2xE4qc/fr08CKG/7dDseFtn6M6g/r3w==}
     engines: {node: ^18.17.0 || ^20.3.0 || >=21.0.0}
     cpu: [arm64]
     os: [darwin]
 
-  '@img/sharp-darwin-x64@0.34.4':
-    resolution: {integrity: sha512-rZheupWIoa3+SOdF/IcUe1ah4ZDpKBGWcsPX6MT0lYniH9micvIU7HQkYTfrx5Xi8u+YqwLtxC/3vl8TQN6rMg==}
+  '@img/sharp-darwin-x64@0.34.5':
+    resolution: {integrity: sha512-YNEFAF/4KQ/PeW0N+r+aVVsoIY0/qxxikF2SWdp+NRkmMB7y9LBZAVqQ4yhGCm/H3H270OSykqmQMKLBhBJDEw==}
     engines: {node: ^18.17.0 || ^20.3.0 || >=21.0.0}
     cpu: [x64]
     os: [darwin]
 
-  '@img/sharp-libvips-darwin-arm64@1.2.3':
-    resolution: {integrity: sha512-QzWAKo7kpHxbuHqUC28DZ9pIKpSi2ts2OJnoIGI26+HMgq92ZZ4vk8iJd4XsxN+tYfNJxzH6W62X5eTcsBymHw==}
+  '@img/sharp-libvips-darwin-arm64@1.2.4':
+    resolution: {integrity: sha512-zqjjo7RatFfFoP0MkQ51jfuFZBnVE2pRiaydKJ1G/rHZvnsrHAOcQALIi9sA5co5xenQdTugCvtb1cuf78Vf4g==}
     cpu: [arm64]
     os: [darwin]
 
-  '@img/sharp-libvips-darwin-x64@1.2.3':
-    resolution: {integrity: sha512-Ju+g2xn1E2AKO6YBhxjj+ACcsPQRHT0bhpglxcEf+3uyPY+/gL8veniKoo96335ZaPo03bdDXMv0t+BBFAbmRA==}
+  '@img/sharp-libvips-darwin-x64@1.2.4':
+    resolution: {integrity: sha512-1IOd5xfVhlGwX+zXv2N93k0yMONvUlANylbJw1eTah8K/Jtpi15KC+WSiaX/nBmbm2HxRM1gZ0nSdjSsrZbGKg==}
     cpu: [x64]
     os: [darwin]
 
-  '@img/sharp-libvips-linux-arm64@1.2.3':
-    resolution: {integrity: sha512-I4RxkXU90cpufazhGPyVujYwfIm9Nk1QDEmiIsaPwdnm013F7RIceaCc87kAH+oUB1ezqEvC6ga4m7MSlqsJvQ==}
+  '@img/sharp-libvips-linux-arm64@1.2.4':
+    resolution: {integrity: sha512-excjX8DfsIcJ10x1Kzr4RcWe1edC9PquDRRPx3YVCvQv+U5p7Yin2s32ftzikXojb1PIFc/9Mt28/y+iRklkrw==}
     cpu: [arm64]
     os: [linux]
 
-  '@img/sharp-libvips-linux-arm@1.2.3':
-    resolution: {integrity: sha512-x1uE93lyP6wEwGvgAIV0gP6zmaL/a0tGzJs/BIDDG0zeBhMnuUPm7ptxGhUbcGs4okDJrk4nxgrmxpib9g6HpA==}
+  '@img/sharp-libvips-linux-arm@1.2.4':
+    resolution: {integrity: sha512-bFI7xcKFELdiNCVov8e44Ia4u2byA+l3XtsAj+Q8tfCwO6BQ8iDojYdvoPMqsKDkuoOo+X6HZA0s0q11ANMQ8A==}
     cpu: [arm]
     os: [linux]
 
-  '@img/sharp-libvips-linux-ppc64@1.2.3':
-    resolution: {integrity: sha512-Y2T7IsQvJLMCBM+pmPbM3bKT/yYJvVtLJGfCs4Sp95SjvnFIjynbjzsa7dY1fRJX45FTSfDksbTp6AGWudiyCg==}
+  '@img/sharp-libvips-linux-ppc64@1.2.4':
+    resolution: {integrity: sha512-FMuvGijLDYG6lW+b/UvyilUWu5Ayu+3r2d1S8notiGCIyYU/76eig1UfMmkZ7vwgOrzKzlQbFSuQfgm7GYUPpA==}
     cpu: [ppc64]
     os: [linux]
 
-  '@img/sharp-libvips-linux-s390x@1.2.3':
-    resolution: {integrity: sha512-RgWrs/gVU7f+K7P+KeHFaBAJlNkD1nIZuVXdQv6S+fNA6syCcoboNjsV2Pou7zNlVdNQoQUpQTk8SWDHUA3y/w==}
+  '@img/sharp-libvips-linux-riscv64@1.2.4':
+    resolution: {integrity: sha512-oVDbcR4zUC0ce82teubSm+x6ETixtKZBh/qbREIOcI3cULzDyb18Sr/Wcyx7NRQeQzOiHTNbZFF1UwPS2scyGA==}
+    cpu: [riscv64]
+    os: [linux]
+
+  '@img/sharp-libvips-linux-s390x@1.2.4':
+    resolution: {integrity: sha512-qmp9VrzgPgMoGZyPvrQHqk02uyjA0/QrTO26Tqk6l4ZV0MPWIW6LTkqOIov+J1yEu7MbFQaDpwdwJKhbJvuRxQ==}
     cpu: [s390x]
     os: [linux]
 
-  '@img/sharp-libvips-linux-x64@1.2.3':
-    resolution: {integrity: sha512-3JU7LmR85K6bBiRzSUc/Ff9JBVIFVvq6bomKE0e63UXGeRw2HPVEjoJke1Yx+iU4rL7/7kUjES4dZ/81Qjhyxg==}
+  '@img/sharp-libvips-linux-x64@1.2.4':
+    resolution: {integrity: sha512-tJxiiLsmHc9Ax1bz3oaOYBURTXGIRDODBqhveVHonrHJ9/+k89qbLl0bcJns+e4t4rvaNBxaEZsFtSfAdquPrw==}
     cpu: [x64]
     os: [linux]
 
-  '@img/sharp-libvips-linuxmusl-arm64@1.2.3':
-    resolution: {integrity: sha512-F9q83RZ8yaCwENw1GieztSfj5msz7GGykG/BA+MOUefvER69K/ubgFHNeSyUu64amHIYKGDs4sRCMzXVj8sEyw==}
+  '@img/sharp-libvips-linuxmusl-arm64@1.2.4':
+    resolution: {integrity: sha512-FVQHuwx1IIuNow9QAbYUzJ+En8KcVm9Lk5+uGUQJHaZmMECZmOlix9HnH7n1TRkXMS0pGxIJokIVB9SuqZGGXw==}
     cpu: [arm64]
     os: [linux]
 
-  '@img/sharp-libvips-linuxmusl-x64@1.2.3':
-    resolution: {integrity: sha512-U5PUY5jbc45ANM6tSJpsgqmBF/VsL6LnxJmIf11kB7J5DctHgqm0SkuXzVWtIY90GnJxKnC/JT251TDnk1fu/g==}
+  '@img/sharp-libvips-linuxmusl-x64@1.2.4':
+    resolution: {integrity: sha512-+LpyBk7L44ZIXwz/VYfglaX/okxezESc6UxDSoyo2Ks6Jxc4Y7sGjpgU9s4PMgqgjj1gZCylTieNamqA1MF7Dg==}
     cpu: [x64]
     os: [linux]
 
-  '@img/sharp-linux-arm64@0.34.4':
-    resolution: {integrity: sha512-YXU1F/mN/Wu786tl72CyJjP/Ngl8mGHN1hST4BGl+hiW5jhCnV2uRVTNOcaYPs73NeT/H8Upm3y9582JVuZHrQ==}
+  '@img/sharp-linux-arm64@0.34.5':
+    resolution: {integrity: sha512-bKQzaJRY/bkPOXyKx5EVup7qkaojECG6NLYswgktOZjaXecSAeCWiZwwiFf3/Y+O1HrauiE3FVsGxFg8c24rZg==}
     engines: {node: ^18.17.0 || ^20.3.0 || >=21.0.0}
     cpu: [arm64]
     os: [linux]
 
-  '@img/sharp-linux-arm@0.34.4':
-    resolution: {integrity: sha512-Xyam4mlqM0KkTHYVSuc6wXRmM7LGN0P12li03jAnZ3EJWZqj83+hi8Y9UxZUbxsgsK1qOEwg7O0Bc0LjqQVtxA==}
+  '@img/sharp-linux-arm@0.34.5':
+    resolution: {integrity: sha512-9dLqsvwtg1uuXBGZKsxem9595+ujv0sJ6Vi8wcTANSFpwV/GONat5eCkzQo/1O6zRIkh0m/8+5BjrRr7jDUSZw==}
     engines: {node: ^18.17.0 || ^20.3.0 || >=21.0.0}
     cpu: [arm]
     os: [linux]
 
-  '@img/sharp-linux-ppc64@0.34.4':
-    resolution: {integrity: sha512-F4PDtF4Cy8L8hXA2p3TO6s4aDt93v+LKmpcYFLAVdkkD3hSxZzee0rh6/+94FpAynsuMpLX5h+LRsSG3rIciUQ==}
+  '@img/sharp-linux-ppc64@0.34.5':
+    resolution: {integrity: sha512-7zznwNaqW6YtsfrGGDA6BRkISKAAE1Jo0QdpNYXNMHu2+0dTrPflTLNkpc8l7MUP5M16ZJcUvysVWWrMefZquA==}
     engines: {node: ^18.17.0 || ^20.3.0 || >=21.0.0}
     cpu: [ppc64]
     os: [linux]
 
-  '@img/sharp-linux-s390x@0.34.4':
-    resolution: {integrity: sha512-qVrZKE9Bsnzy+myf7lFKvng6bQzhNUAYcVORq2P7bDlvmF6u2sCmK2KyEQEBdYk+u3T01pVsPrkj943T1aJAsw==}
+  '@img/sharp-linux-riscv64@0.34.5':
+    resolution: {integrity: sha512-51gJuLPTKa7piYPaVs8GmByo7/U7/7TZOq+cnXJIHZKavIRHAP77e3N2HEl3dgiqdD/w0yUfiJnII77PuDDFdw==}
+    engines: {node: ^18.17.0 || ^20.3.0 || >=21.0.0}
+    cpu: [riscv64]
+    os: [linux]
+
+  '@img/sharp-linux-s390x@0.34.5':
+    resolution: {integrity: sha512-nQtCk0PdKfho3eC5MrbQoigJ2gd1CgddUMkabUj+rBevs8tZ2cULOx46E7oyX+04WGfABgIwmMC0VqieTiR4jg==}
     engines: {node: ^18.17.0 || ^20.3.0 || >=21.0.0}
     cpu: [s390x]
     os: [linux]
 
-  '@img/sharp-linux-x64@0.34.4':
-    resolution: {integrity: sha512-ZfGtcp2xS51iG79c6Vhw9CWqQC8l2Ot8dygxoDoIQPTat/Ov3qAa8qpxSrtAEAJW+UjTXc4yxCjNfxm4h6Xm2A==}
+  '@img/sharp-linux-x64@0.34.5':
+    resolution: {integrity: sha512-MEzd8HPKxVxVenwAa+JRPwEC7QFjoPWuS5NZnBt6B3pu7EG2Ge0id1oLHZpPJdn3OQK+BQDiw9zStiHBTJQQQQ==}
     engines: {node: ^18.17.0 || ^20.3.0 || >=21.0.0}
     cpu: [x64]
     os: [linux]
 
-  '@img/sharp-linuxmusl-arm64@0.34.4':
-    resolution: {integrity: sha512-8hDVvW9eu4yHWnjaOOR8kHVrew1iIX+MUgwxSuH2XyYeNRtLUe4VNioSqbNkB7ZYQJj9rUTT4PyRscyk2PXFKA==}
+  '@img/sharp-linuxmusl-arm64@0.34.5':
+    resolution: {integrity: sha512-fprJR6GtRsMt6Kyfq44IsChVZeGN97gTD331weR1ex1c1rypDEABN6Tm2xa1wE6lYb5DdEnk03NZPqA7Id21yg==}
     engines: {node: ^18.17.0 || ^20.3.0 || >=21.0.0}
     cpu: [arm64]
     os: [linux]
 
-  '@img/sharp-linuxmusl-x64@0.34.4':
-    resolution: {integrity: sha512-lU0aA5L8QTlfKjpDCEFOZsTYGn3AEiO6db8W5aQDxj0nQkVrZWmN3ZP9sYKWJdtq3PWPhUNlqehWyXpYDcI9Sg==}
+  '@img/sharp-linuxmusl-x64@0.34.5':
+    resolution: {integrity: sha512-Jg8wNT1MUzIvhBFxViqrEhWDGzqymo3sV7z7ZsaWbZNDLXRJZoRGrjulp60YYtV4wfY8VIKcWidjojlLcWrd8Q==}
     engines: {node: ^18.17.0 || ^20.3.0 || >=21.0.0}
     cpu: [x64]
     os: [linux]
 
-  '@img/sharp-wasm32@0.34.4':
-    resolution: {integrity: sha512-33QL6ZO/qpRyG7woB/HUALz28WnTMI2W1jgX3Nu2bypqLIKx/QKMILLJzJjI+SIbvXdG9fUnmrxR7vbi1sTBeA==}
+  '@img/sharp-wasm32@0.34.5':
+    resolution: {integrity: sha512-OdWTEiVkY2PHwqkbBI8frFxQQFekHaSSkUIJkwzclWZe64O1X4UlUjqqqLaPbUpMOQk6FBu/HtlGXNblIs0huw==}
     engines: {node: ^18.17.0 || ^20.3.0 || >=21.0.0}
     cpu: [wasm32]
 
-  '@img/sharp-win32-arm64@0.34.4':
-    resolution: {integrity: sha512-2Q250do/5WXTwxW3zjsEuMSv5sUU4Tq9VThWKlU2EYLm4MB7ZeMwF+SFJutldYODXF6jzc6YEOC+VfX0SZQPqA==}
+  '@img/sharp-win32-arm64@0.34.5':
+    resolution: {integrity: sha512-WQ3AgWCWYSb2yt+IG8mnC6Jdk9Whs7O0gxphblsLvdhSpSTtmu69ZG1Gkb6NuvxsNACwiPV6cNSZNzt0KPsw7g==}
     engines: {node: ^18.17.0 || ^20.3.0 || >=21.0.0}
     cpu: [arm64]
     os: [win32]
 
-  '@img/sharp-win32-ia32@0.34.4':
-    resolution: {integrity: sha512-3ZeLue5V82dT92CNL6rsal6I2weKw1cYu+rGKm8fOCCtJTR2gYeUfY3FqUnIJsMUPIH68oS5jmZ0NiJ508YpEw==}
+  '@img/sharp-win32-ia32@0.34.5':
+    resolution: {integrity: sha512-FV9m/7NmeCmSHDD5j4+4pNI8Cp3aW+JvLoXcTUo0IqyjSfAZJ8dIUmijx1qaJsIiU+Hosw6xM5KijAWRJCSgNg==}
     engines: {node: ^18.17.0 || ^20.3.0 || >=21.0.0}
     cpu: [ia32]
     os: [win32]
 
-  '@img/sharp-win32-x64@0.34.4':
-    resolution: {integrity: sha512-xIyj4wpYs8J18sVN3mSQjwrw7fKUqRw+Z5rnHNCy5fYTxigBz81u5mOMPmFumwjcn8+ld1ppptMBCLic1nz6ig==}
+  '@img/sharp-win32-x64@0.34.5':
+    resolution: {integrity: sha512-+29YMsqY2/9eFEiW93eqWnuLcWcufowXewwSNIT6UwZdUUCrM3oFjMWH/Z6/TMmb4hlFenmfAVbpWeup2jryCw==}
     engines: {node: ^18.17.0 || ^20.3.0 || >=21.0.0}
     cpu: [x64]
     os: [win32]
@@ -1445,63 +1448,63 @@
   '@types/use-sync-external-store@0.0.6':
     resolution: {integrity: sha512-zFDAD+tlpf2r4asuHEj0XH6pY6i0g5NeAHPn+15wk3BV6JA69eERFXC1gyGThDkVa1zCyKr5jox1+2LbV/AMLg==}
 
-  '@typescript-eslint/eslint-plugin@8.46.3':
-    resolution: {integrity: sha512-sbaQ27XBUopBkRiuY/P9sWGOWUW4rl8fDoHIUmLpZd8uldsTyB4/Zg6bWTegPoTLnKj9Hqgn3QD6cjPNB32Odw==}
+  '@typescript-eslint/eslint-plugin@8.46.4':
+    resolution: {integrity: sha512-R48VhmTJqplNyDxCyqqVkFSZIx1qX6PzwqgcXn1olLrzxcSBDlOsbtcnQuQhNtnNiJ4Xe5gREI1foajYaYU2Vg==}
     engines: {node: ^18.18.0 || ^20.9.0 || >=21.1.0}
     peerDependencies:
-      '@typescript-eslint/parser': ^8.46.3
+      '@typescript-eslint/parser': ^8.46.4
       eslint: ^8.57.0 || ^9.0.0
       typescript: '>=4.8.4 <6.0.0'
 
-  '@typescript-eslint/parser@8.46.3':
-    resolution: {integrity: sha512-6m1I5RmHBGTnUGS113G04DMu3CpSdxCAU/UvtjNWL4Nuf3MW9tQhiJqRlHzChIkhy6kZSAQmc+I1bcGjE3yNKg==}
+  '@typescript-eslint/parser@8.46.4':
+    resolution: {integrity: sha512-tK3GPFWbirvNgsNKto+UmB/cRtn6TZfyw0D6IKrW55n6Vbs7KJoZtI//kpTKzE/DUmmnAFD8/Ca46s7Obs92/w==}
     engines: {node: ^18.18.0 || ^20.9.0 || >=21.1.0}
     peerDependencies:
       eslint: ^8.57.0 || ^9.0.0
       typescript: '>=4.8.4 <6.0.0'
 
-  '@typescript-eslint/project-service@8.46.3':
-    resolution: {integrity: sha512-Fz8yFXsp2wDFeUElO88S9n4w1I4CWDTXDqDr9gYvZgUpwXQqmZBr9+NTTql5R3J7+hrJZPdpiWaB9VNhAKYLuQ==}
+  '@typescript-eslint/project-service@8.46.4':
+    resolution: {integrity: sha512-nPiRSKuvtTN+no/2N1kt2tUh/HoFzeEgOm9fQ6XQk4/ApGqjx0zFIIaLJ6wooR1HIoozvj2j6vTi/1fgAz7UYQ==}
     engines: {node: ^18.18.0 || ^20.9.0 || >=21.1.0}
     peerDependencies:
       typescript: '>=4.8.4 <6.0.0'
 
-  '@typescript-eslint/scope-manager@8.46.3':
-    resolution: {integrity: sha512-FCi7Y1zgrmxp3DfWfr+3m9ansUUFoy8dkEdeQSgA9gbm8DaHYvZCdkFRQrtKiedFf3Ha6VmoqoAaP68+i+22kg==}
+  '@typescript-eslint/scope-manager@8.46.4':
+    resolution: {integrity: sha512-tMDbLGXb1wC+McN1M6QeDx7P7c0UWO5z9CXqp7J8E+xGcJuUuevWKxuG8j41FoweS3+L41SkyKKkia16jpX7CA==}
     engines: {node: ^18.18.0 || ^20.9.0 || >=21.1.0}
 
-  '@typescript-eslint/tsconfig-utils@8.46.3':
-    resolution: {integrity: sha512-GLupljMniHNIROP0zE7nCcybptolcH8QZfXOpCfhQDAdwJ/ZTlcaBOYebSOZotpti/3HrHSw7D3PZm75gYFsOA==}
+  '@typescript-eslint/tsconfig-utils@8.46.4':
+    resolution: {integrity: sha512-+/XqaZPIAk6Cjg7NWgSGe27X4zMGqrFqZ8atJsX3CWxH/jACqWnrWI68h7nHQld0y+k9eTTjb9r+KU4twLoo9A==}
     engines: {node: ^18.18.0 || ^20.9.0 || >=21.1.0}
     peerDependencies:
       typescript: '>=4.8.4 <6.0.0'
 
-  '@typescript-eslint/type-utils@8.46.3':
-    resolution: {integrity: sha512-ZPCADbr+qfz3aiTTYNNkCbUt+cjNwI/5McyANNrFBpVxPt7GqpEYz5ZfdwuFyGUnJ9FdDXbGODUu6iRCI6XRXw==}
+  '@typescript-eslint/type-utils@8.46.4':
+    resolution: {integrity: sha512-V4QC8h3fdT5Wro6vANk6eojqfbv5bpwHuMsBcJUJkqs2z5XnYhJzyz9Y02eUmF9u3PgXEUiOt4w4KHR3P+z0PQ==}
     engines: {node: ^18.18.0 || ^20.9.0 || >=21.1.0}
     peerDependencies:
       eslint: ^8.57.0 || ^9.0.0
       typescript: '>=4.8.4 <6.0.0'
 
-  '@typescript-eslint/types@8.46.3':
-    resolution: {integrity: sha512-G7Ok9WN/ggW7e/tOf8TQYMaxgID3Iujn231hfi0Pc7ZheztIJVpO44ekY00b7akqc6nZcvregk0Jpah3kep6hA==}
+  '@typescript-eslint/types@8.46.4':
+    resolution: {integrity: sha512-USjyxm3gQEePdUwJBFjjGNG18xY9A2grDVGuk7/9AkjIF1L+ZrVnwR5VAU5JXtUnBL/Nwt3H31KlRDaksnM7/w==}
     engines: {node: ^18.18.0 || ^20.9.0 || >=21.1.0}
 
-  '@typescript-eslint/typescript-estree@8.46.3':
-    resolution: {integrity: sha512-f/NvtRjOm80BtNM5OQtlaBdM5BRFUv7gf381j9wygDNL+qOYSNOgtQ/DCndiYi80iIOv76QqaTmp4fa9hwI0OA==}
+  '@typescript-eslint/typescript-estree@8.46.4':
+    resolution: {integrity: sha512-7oV2qEOr1d4NWNmpXLR35LvCfOkTNymY9oyW+lUHkmCno7aOmIf/hMaydnJBUTBMRCOGZh8YjkFOc8dadEoNGA==}
     engines: {node: ^18.18.0 || ^20.9.0 || >=21.1.0}
     peerDependencies:
       typescript: '>=4.8.4 <6.0.0'
 
-  '@typescript-eslint/utils@8.46.3':
-    resolution: {integrity: sha512-VXw7qmdkucEx9WkmR3ld/u6VhRyKeiF1uxWwCy/iuNfokjJ7VhsgLSOTjsol8BunSw190zABzpwdNsze2Kpo4g==}
+  '@typescript-eslint/utils@8.46.4':
+    resolution: {integrity: sha512-AbSv11fklGXV6T28dp2Me04Uw90R2iJ30g2bgLz529Koehrmkbs1r7paFqr1vPCZi7hHwYxYtxfyQMRC8QaVSg==}
     engines: {node: ^18.18.0 || ^20.9.0 || >=21.1.0}
     peerDependencies:
       eslint: ^8.57.0 || ^9.0.0
       typescript: '>=4.8.4 <6.0.0'
 
-  '@typescript-eslint/visitor-keys@8.46.3':
-    resolution: {integrity: sha512-uk574k8IU0rOF/AjniX8qbLSGURJVUCeM5e4MIMKBFFi8weeiLrG1fyQejyLXQpRZbU/1BuQasleV/RfHC3hHg==}
+  '@typescript-eslint/visitor-keys@8.46.4':
+    resolution: {integrity: sha512-/++5CYLQqsO9HFGLI7APrxBJYo+5OCMpViuhV8q5/Qa3o5mMrF//eQHks+PXcsAVaLdn817fMuS7zqoXNNZGaw==}
     engines: {node: ^18.18.0 || ^20.9.0 || >=21.1.0}
 
   '@ungap/structured-clone@1.3.0':
@@ -1757,8 +1760,8 @@
     resolution: {integrity: sha512-P8BjAsXvZS+VIDUI11hHCQEv74YT67YUi5JJFNWIqL235sBmjX4+qx9Muvls5ivyNENctx46xQLQ3aTuE7ssaQ==}
     engines: {node: '>=6'}
 
-  caniuse-lite@1.0.30001753:
-    resolution: {integrity: sha512-Bj5H35MD/ebaOV4iDLqPEtiliTN29qkGtEHCwawWn4cYm+bPJM2NsaP30vtZcnERClMzp52J4+aw2UNbK4o+zw==}
+  caniuse-lite@1.0.30001754:
+    resolution: {integrity: sha512-x6OeBXueoAceOmotzx3PO4Zpt4rzpeIFsSr6AAePTZxSkXiYDUmpypEl7e2+8NCd9bD7bXjqyef8CJYPC1jfxg==}
 
   ccount@2.0.1:
     resolution: {integrity: sha512-eyrF0jiFpY+3drT6383f1qhkbGsLSifNAjA61IUjZjmLCWjItY6LB9ft9YhoDgwfmclB2zhu51Lc7+95b8NRAg==}
@@ -2180,8 +2183,8 @@
   eventemitter3@5.0.1:
     resolution: {integrity: sha512-GWkBvjiSZK87ELrYOSESUYeVIc9mvLLf/nXalMOS5dYrgZq9o5OVkbZAVM06CVxYsCwH9BDZFPlQTlPA1j4ahA==}
 
-  exsolve@1.0.7:
-    resolution: {integrity: sha512-VO5fQUzZtI6C+vx4w/4BWJpg3s/5l+6pRQEHzFRM8WFi4XffSP1Z+4qi7GbjWbvRQEbdIco5mIMq+zX4rPuLrw==}
+  exsolve@1.0.8:
+    resolution: {integrity: sha512-LmDxfWXwcTArk8fUEnOfSZpHOJ6zOMUJKOtFLFqJLoKJetuQG874Uc7/Kki7zFLzYybmZhp1M7+98pfMqeX8yA==}
 
   extend@3.0.2:
     resolution: {integrity: sha512-fjquC59cD7CyW6urNXK0FBufkZcoiGG80wTuPujX590cB5Ttln20E2UB4S/WARVqhXffZl2LNgS+gQdPIIim/g==}
@@ -3211,8 +3214,8 @@
     resolution: {integrity: sha512-GDhwkLfywWL2s6vEjyhri+eXmfH6j1L7JE27WhqLeYzoh/A3DBaYGEj2H/HFZCn/kMfim73FXxEJTw06WtxQwg==}
     engines: {node: '>= 14.18.0'}
 
-  recharts@3.3.0:
-    resolution: {integrity: sha512-Vi0qmTB0iz1+/Cz9o5B7irVyUjX2ynvEgImbgMt/3sKRREcUM07QiYjS1QpAVrkmVlXqy5gykq4nGWMz9AS4Rg==}
+  recharts@3.4.1:
+    resolution: {integrity: sha512-35kYg6JoOgwq8sE4rhYkVWwa6aAIgOtT+Ob0gitnShjwUwZmhrmy7Jco/5kJNF4PnLXgt9Hwq+geEMS+WrjU1g==}
     engines: {node: '>=18'}
     peerDependencies:
       react: ^16.8.0 || ^17.0.0 || ^18.0.0 || ^19.0.0
@@ -3303,8 +3306,8 @@
     resolution: {integrity: sha512-RJRdvCo6IAnPdsvP/7m6bsQqNnn1FCBX5ZNtFL98MmFF/4xAIJTIg1YbHW5DC2W5SKZanrC6i4HsJqlajw/dZw==}
     engines: {node: '>= 0.4'}
 
-  sharp@0.34.4:
-    resolution: {integrity: sha512-FUH39xp3SBPnxWvd5iib1X8XY7J0K0X7d93sie9CJg2PO8/7gmg89Nve6OjItK53/MlAushNNxteBYfM6DEuoA==}
+  sharp@0.34.5:
+    resolution: {integrity: sha512-Ou9I5Ft9WNcCbXrU9cMgPBcCK8LiwLqcbywW3t4oDV37n1pzpuNLsYiAV8eODnjbtQlSDwZ2cUEeQz4E54Hltg==}
     engines: {node: ^18.17.0 || ^20.3.0 || >=21.0.0}
 
   shebang-command@2.0.0:
@@ -3424,9 +3427,6 @@
     resolution: {integrity: sha512-bl6mpH3T7I3UFxuvDEXLxy/VuFxBk5bbzplh7tXI68mwMokNYd1t9qPBHlnyTwfa4JGC4zP516I1hYYtQ/vspA==}
     peerDependencies:
       tailwindcss: '>=3.0.0 || insiders'
-
-  tailwindcss@4.1.16:
-    resolution: {integrity: sha512-pONL5awpaQX4LN5eiv7moSiSPd/DLDzKVRJz8Q9PgzmAdd1R4307GQS2ZpfiN7ZmekdQrfhZZiSE5jkLR4WNaA==}
 
   tailwindcss@4.1.17:
     resolution: {integrity: sha512-j9Ee2YjuQqYT9bbRTfTZht9W/ytp5H+jJpZKiYdP/bpnXARAuELt9ofP0lPnmHjbga7SNQIxdTAXCmtKVYjN+Q==}
@@ -3860,90 +3860,98 @@
   '@img/colour@1.0.0':
     optional: true
 
-  '@img/sharp-darwin-arm64@0.34.4':
-    optionalDependencies:
-      '@img/sharp-libvips-darwin-arm64': 1.2.3
-    optional: true
-
-  '@img/sharp-darwin-x64@0.34.4':
-    optionalDependencies:
-      '@img/sharp-libvips-darwin-x64': 1.2.3
-    optional: true
-
-  '@img/sharp-libvips-darwin-arm64@1.2.3':
-    optional: true
-
-  '@img/sharp-libvips-darwin-x64@1.2.3':
-    optional: true
-
-  '@img/sharp-libvips-linux-arm64@1.2.3':
-    optional: true
-
-  '@img/sharp-libvips-linux-arm@1.2.3':
-    optional: true
-
-  '@img/sharp-libvips-linux-ppc64@1.2.3':
-    optional: true
-
-  '@img/sharp-libvips-linux-s390x@1.2.3':
-    optional: true
-
-  '@img/sharp-libvips-linux-x64@1.2.3':
-    optional: true
-
-  '@img/sharp-libvips-linuxmusl-arm64@1.2.3':
-    optional: true
-
-  '@img/sharp-libvips-linuxmusl-x64@1.2.3':
-    optional: true
-
-  '@img/sharp-linux-arm64@0.34.4':
-    optionalDependencies:
-      '@img/sharp-libvips-linux-arm64': 1.2.3
-    optional: true
-
-  '@img/sharp-linux-arm@0.34.4':
-    optionalDependencies:
-      '@img/sharp-libvips-linux-arm': 1.2.3
-    optional: true
-
-  '@img/sharp-linux-ppc64@0.34.4':
-    optionalDependencies:
-      '@img/sharp-libvips-linux-ppc64': 1.2.3
-    optional: true
-
-  '@img/sharp-linux-s390x@0.34.4':
-    optionalDependencies:
-      '@img/sharp-libvips-linux-s390x': 1.2.3
-    optional: true
-
-  '@img/sharp-linux-x64@0.34.4':
-    optionalDependencies:
-      '@img/sharp-libvips-linux-x64': 1.2.3
-    optional: true
-
-  '@img/sharp-linuxmusl-arm64@0.34.4':
-    optionalDependencies:
-      '@img/sharp-libvips-linuxmusl-arm64': 1.2.3
-    optional: true
-
-  '@img/sharp-linuxmusl-x64@0.34.4':
-    optionalDependencies:
-      '@img/sharp-libvips-linuxmusl-x64': 1.2.3
-    optional: true
-
-  '@img/sharp-wasm32@0.34.4':
+  '@img/sharp-darwin-arm64@0.34.5':
+    optionalDependencies:
+      '@img/sharp-libvips-darwin-arm64': 1.2.4
+    optional: true
+
+  '@img/sharp-darwin-x64@0.34.5':
+    optionalDependencies:
+      '@img/sharp-libvips-darwin-x64': 1.2.4
+    optional: true
+
+  '@img/sharp-libvips-darwin-arm64@1.2.4':
+    optional: true
+
+  '@img/sharp-libvips-darwin-x64@1.2.4':
+    optional: true
+
+  '@img/sharp-libvips-linux-arm64@1.2.4':
+    optional: true
+
+  '@img/sharp-libvips-linux-arm@1.2.4':
+    optional: true
+
+  '@img/sharp-libvips-linux-ppc64@1.2.4':
+    optional: true
+
+  '@img/sharp-libvips-linux-riscv64@1.2.4':
+    optional: true
+
+  '@img/sharp-libvips-linux-s390x@1.2.4':
+    optional: true
+
+  '@img/sharp-libvips-linux-x64@1.2.4':
+    optional: true
+
+  '@img/sharp-libvips-linuxmusl-arm64@1.2.4':
+    optional: true
+
+  '@img/sharp-libvips-linuxmusl-x64@1.2.4':
+    optional: true
+
+  '@img/sharp-linux-arm64@0.34.5':
+    optionalDependencies:
+      '@img/sharp-libvips-linux-arm64': 1.2.4
+    optional: true
+
+  '@img/sharp-linux-arm@0.34.5':
+    optionalDependencies:
+      '@img/sharp-libvips-linux-arm': 1.2.4
+    optional: true
+
+  '@img/sharp-linux-ppc64@0.34.5':
+    optionalDependencies:
+      '@img/sharp-libvips-linux-ppc64': 1.2.4
+    optional: true
+
+  '@img/sharp-linux-riscv64@0.34.5':
+    optionalDependencies:
+      '@img/sharp-libvips-linux-riscv64': 1.2.4
+    optional: true
+
+  '@img/sharp-linux-s390x@0.34.5':
+    optionalDependencies:
+      '@img/sharp-libvips-linux-s390x': 1.2.4
+    optional: true
+
+  '@img/sharp-linux-x64@0.34.5':
+    optionalDependencies:
+      '@img/sharp-libvips-linux-x64': 1.2.4
+    optional: true
+
+  '@img/sharp-linuxmusl-arm64@0.34.5':
+    optionalDependencies:
+      '@img/sharp-libvips-linuxmusl-arm64': 1.2.4
+    optional: true
+
+  '@img/sharp-linuxmusl-x64@0.34.5':
+    optionalDependencies:
+      '@img/sharp-libvips-linuxmusl-x64': 1.2.4
+    optional: true
+
+  '@img/sharp-wasm32@0.34.5':
     dependencies:
       '@emnapi/runtime': 1.7.0
     optional: true
 
-  '@img/sharp-win32-arm64@0.34.4':
-    optional: true
-
-  '@img/sharp-win32-ia32@0.34.4':
-    optional: true
-
-  '@img/sharp-win32-x64@0.34.4':
+  '@img/sharp-win32-arm64@0.34.5':
+    optional: true
+
+  '@img/sharp-win32-ia32@0.34.5':
+    optional: true
+
+  '@img/sharp-win32-x64@0.34.5':
     optional: true
 
   '@jridgewell/gen-mapping@0.3.13':
@@ -3977,17 +3985,10 @@
       '@tybys/wasm-util': 0.10.1
     optional: true
 
-<<<<<<< HEAD
-  '@next-auth/prisma-adapter@1.0.7(@prisma/client@6.19.0(prisma@6.19.0(typescript@5.9.3))(typescript@5.9.3))(next-auth@4.24.13(@auth/core@0.41.1(nodemailer@7.0.10))(next@15.5.6(react-dom@19.2.0(react@19.2.0))(react@19.2.0))(nodemailer@7.0.10)(react-dom@19.2.0(react@19.2.0))(react@19.2.0))':
+  '@next-auth/prisma-adapter@1.0.7(@prisma/client@6.19.0(prisma@6.19.0(typescript@5.9.3))(typescript@5.9.3))(next-auth@4.24.13(@auth/core@0.41.1(nodemailer@7.0.10))(next@16.0.1(react-dom@19.2.0(react@19.2.0))(react@19.2.0))(nodemailer@7.0.10)(react-dom@19.2.0(react@19.2.0))(react@19.2.0))':
     dependencies:
       '@prisma/client': 6.19.0(prisma@6.19.0(typescript@5.9.3))(typescript@5.9.3)
-      next-auth: 4.24.13(@auth/core@0.41.1(nodemailer@7.0.10))(next@15.5.6(react-dom@19.2.0(react@19.2.0))(react@19.2.0))(nodemailer@7.0.10)(react-dom@19.2.0(react@19.2.0))(react@19.2.0)
-=======
-  '@next-auth/prisma-adapter@1.0.7(@prisma/client@6.19.0(prisma@6.19.0(typescript@5.9.3))(typescript@5.9.3))(next-auth@4.24.13(@auth/core@0.40.0(nodemailer@7.0.10))(next@16.0.1(react-dom@19.2.0(react@19.2.0))(react@19.2.0))(nodemailer@7.0.10)(react-dom@19.2.0(react@19.2.0))(react@19.2.0))':
-    dependencies:
-      '@prisma/client': 6.19.0(prisma@6.19.0(typescript@5.9.3))(typescript@5.9.3)
-      next-auth: 4.24.13(@auth/core@0.40.0(nodemailer@7.0.10))(next@16.0.1(react-dom@19.2.0(react@19.2.0))(react@19.2.0))(nodemailer@7.0.10)(react-dom@19.2.0(react@19.2.0))(react@19.2.0)
->>>>>>> 8e113f27
+      next-auth: 4.24.13(@auth/core@0.41.1(nodemailer@7.0.10))(next@16.0.1(react-dom@19.2.0(react@19.2.0))(react@19.2.0))(nodemailer@7.0.10)(react-dom@19.2.0(react@19.2.0))(react@19.2.0)
 
   '@next/env@16.0.1': {}
 
@@ -4655,10 +4656,10 @@
       postcss: 8.5.6
       tailwindcss: 4.1.17
 
-  '@tailwindcss/typography@0.5.19(tailwindcss@4.1.16)':
+  '@tailwindcss/typography@0.5.19(tailwindcss@4.1.17)':
     dependencies:
       postcss-selector-parser: 6.0.10
-      tailwindcss: 4.1.16
+      tailwindcss: 4.1.17
 
   '@tanstack/query-core@5.90.7': {}
 
@@ -4750,14 +4751,14 @@
 
   '@types/use-sync-external-store@0.0.6': {}
 
-  '@typescript-eslint/eslint-plugin@8.46.3(@typescript-eslint/parser@8.46.3(eslint@9.39.1(jiti@2.6.1))(typescript@5.9.3))(eslint@9.39.1(jiti@2.6.1))(typescript@5.9.3)':
+  '@typescript-eslint/eslint-plugin@8.46.4(@typescript-eslint/parser@8.46.4(eslint@9.39.1(jiti@2.6.1))(typescript@5.9.3))(eslint@9.39.1(jiti@2.6.1))(typescript@5.9.3)':
     dependencies:
       '@eslint-community/regexpp': 4.12.2
-      '@typescript-eslint/parser': 8.46.3(eslint@9.39.1(jiti@2.6.1))(typescript@5.9.3)
-      '@typescript-eslint/scope-manager': 8.46.3
-      '@typescript-eslint/type-utils': 8.46.3(eslint@9.39.1(jiti@2.6.1))(typescript@5.9.3)
-      '@typescript-eslint/utils': 8.46.3(eslint@9.39.1(jiti@2.6.1))(typescript@5.9.3)
-      '@typescript-eslint/visitor-keys': 8.46.3
+      '@typescript-eslint/parser': 8.46.4(eslint@9.39.1(jiti@2.6.1))(typescript@5.9.3)
+      '@typescript-eslint/scope-manager': 8.46.4
+      '@typescript-eslint/type-utils': 8.46.4(eslint@9.39.1(jiti@2.6.1))(typescript@5.9.3)
+      '@typescript-eslint/utils': 8.46.4(eslint@9.39.1(jiti@2.6.1))(typescript@5.9.3)
+      '@typescript-eslint/visitor-keys': 8.46.4
       eslint: 9.39.1(jiti@2.6.1)
       graphemer: 1.4.0
       ignore: 7.0.5
@@ -4767,41 +4768,41 @@
     transitivePeerDependencies:
       - supports-color
 
-  '@typescript-eslint/parser@8.46.3(eslint@9.39.1(jiti@2.6.1))(typescript@5.9.3)':
-    dependencies:
-      '@typescript-eslint/scope-manager': 8.46.3
-      '@typescript-eslint/types': 8.46.3
-      '@typescript-eslint/typescript-estree': 8.46.3(typescript@5.9.3)
-      '@typescript-eslint/visitor-keys': 8.46.3
+  '@typescript-eslint/parser@8.46.4(eslint@9.39.1(jiti@2.6.1))(typescript@5.9.3)':
+    dependencies:
+      '@typescript-eslint/scope-manager': 8.46.4
+      '@typescript-eslint/types': 8.46.4
+      '@typescript-eslint/typescript-estree': 8.46.4(typescript@5.9.3)
+      '@typescript-eslint/visitor-keys': 8.46.4
       debug: 4.4.3
       eslint: 9.39.1(jiti@2.6.1)
       typescript: 5.9.3
     transitivePeerDependencies:
       - supports-color
 
-  '@typescript-eslint/project-service@8.46.3(typescript@5.9.3)':
-    dependencies:
-      '@typescript-eslint/tsconfig-utils': 8.46.3(typescript@5.9.3)
-      '@typescript-eslint/types': 8.46.3
+  '@typescript-eslint/project-service@8.46.4(typescript@5.9.3)':
+    dependencies:
+      '@typescript-eslint/tsconfig-utils': 8.46.4(typescript@5.9.3)
+      '@typescript-eslint/types': 8.46.4
       debug: 4.4.3
       typescript: 5.9.3
     transitivePeerDependencies:
       - supports-color
 
-  '@typescript-eslint/scope-manager@8.46.3':
-    dependencies:
-      '@typescript-eslint/types': 8.46.3
-      '@typescript-eslint/visitor-keys': 8.46.3
-
-  '@typescript-eslint/tsconfig-utils@8.46.3(typescript@5.9.3)':
+  '@typescript-eslint/scope-manager@8.46.4':
+    dependencies:
+      '@typescript-eslint/types': 8.46.4
+      '@typescript-eslint/visitor-keys': 8.46.4
+
+  '@typescript-eslint/tsconfig-utils@8.46.4(typescript@5.9.3)':
     dependencies:
       typescript: 5.9.3
 
-  '@typescript-eslint/type-utils@8.46.3(eslint@9.39.1(jiti@2.6.1))(typescript@5.9.3)':
-    dependencies:
-      '@typescript-eslint/types': 8.46.3
-      '@typescript-eslint/typescript-estree': 8.46.3(typescript@5.9.3)
-      '@typescript-eslint/utils': 8.46.3(eslint@9.39.1(jiti@2.6.1))(typescript@5.9.3)
+  '@typescript-eslint/type-utils@8.46.4(eslint@9.39.1(jiti@2.6.1))(typescript@5.9.3)':
+    dependencies:
+      '@typescript-eslint/types': 8.46.4
+      '@typescript-eslint/typescript-estree': 8.46.4(typescript@5.9.3)
+      '@typescript-eslint/utils': 8.46.4(eslint@9.39.1(jiti@2.6.1))(typescript@5.9.3)
       debug: 4.4.3
       eslint: 9.39.1(jiti@2.6.1)
       ts-api-utils: 2.1.0(typescript@5.9.3)
@@ -4809,14 +4810,14 @@
     transitivePeerDependencies:
       - supports-color
 
-  '@typescript-eslint/types@8.46.3': {}
-
-  '@typescript-eslint/typescript-estree@8.46.3(typescript@5.9.3)':
-    dependencies:
-      '@typescript-eslint/project-service': 8.46.3(typescript@5.9.3)
-      '@typescript-eslint/tsconfig-utils': 8.46.3(typescript@5.9.3)
-      '@typescript-eslint/types': 8.46.3
-      '@typescript-eslint/visitor-keys': 8.46.3
+  '@typescript-eslint/types@8.46.4': {}
+
+  '@typescript-eslint/typescript-estree@8.46.4(typescript@5.9.3)':
+    dependencies:
+      '@typescript-eslint/project-service': 8.46.4(typescript@5.9.3)
+      '@typescript-eslint/tsconfig-utils': 8.46.4(typescript@5.9.3)
+      '@typescript-eslint/types': 8.46.4
+      '@typescript-eslint/visitor-keys': 8.46.4
       debug: 4.4.3
       fast-glob: 3.3.3
       is-glob: 4.0.3
@@ -4827,20 +4828,20 @@
     transitivePeerDependencies:
       - supports-color
 
-  '@typescript-eslint/utils@8.46.3(eslint@9.39.1(jiti@2.6.1))(typescript@5.9.3)':
+  '@typescript-eslint/utils@8.46.4(eslint@9.39.1(jiti@2.6.1))(typescript@5.9.3)':
     dependencies:
       '@eslint-community/eslint-utils': 4.9.0(eslint@9.39.1(jiti@2.6.1))
-      '@typescript-eslint/scope-manager': 8.46.3
-      '@typescript-eslint/types': 8.46.3
-      '@typescript-eslint/typescript-estree': 8.46.3(typescript@5.9.3)
+      '@typescript-eslint/scope-manager': 8.46.4
+      '@typescript-eslint/types': 8.46.4
+      '@typescript-eslint/typescript-estree': 8.46.4(typescript@5.9.3)
       eslint: 9.39.1(jiti@2.6.1)
       typescript: 5.9.3
     transitivePeerDependencies:
       - supports-color
 
-  '@typescript-eslint/visitor-keys@8.46.3':
-    dependencies:
-      '@typescript-eslint/types': 8.46.3
+  '@typescript-eslint/visitor-keys@8.46.4':
+    dependencies:
+      '@typescript-eslint/types': 8.46.4
       eslint-visitor-keys: 4.2.1
 
   '@ungap/structured-clone@1.3.0': {}
@@ -5069,7 +5070,7 @@
       confbox: 0.2.2
       defu: 6.1.4
       dotenv: 16.6.1
-      exsolve: 1.0.7
+      exsolve: 1.0.8
       giget: 2.0.0
       jiti: 2.6.1
       ohash: 2.0.11
@@ -5097,7 +5098,7 @@
 
   callsites@3.1.0: {}
 
-  caniuse-lite@1.0.30001753: {}
+  caniuse-lite@1.0.30001754: {}
 
   ccount@2.0.1: {}
 
@@ -5448,12 +5449,12 @@
     dependencies:
       '@next/eslint-plugin-next': 15.5.6
       '@rushstack/eslint-patch': 1.14.1
-      '@typescript-eslint/eslint-plugin': 8.46.3(@typescript-eslint/parser@8.46.3(eslint@9.39.1(jiti@2.6.1))(typescript@5.9.3))(eslint@9.39.1(jiti@2.6.1))(typescript@5.9.3)
-      '@typescript-eslint/parser': 8.46.3(eslint@9.39.1(jiti@2.6.1))(typescript@5.9.3)
+      '@typescript-eslint/eslint-plugin': 8.46.4(@typescript-eslint/parser@8.46.4(eslint@9.39.1(jiti@2.6.1))(typescript@5.9.3))(eslint@9.39.1(jiti@2.6.1))(typescript@5.9.3)
+      '@typescript-eslint/parser': 8.46.4(eslint@9.39.1(jiti@2.6.1))(typescript@5.9.3)
       eslint: 9.39.1(jiti@2.6.1)
       eslint-import-resolver-node: 0.3.9
       eslint-import-resolver-typescript: 3.10.1(eslint-plugin-import@2.32.0)(eslint@9.39.1(jiti@2.6.1))
-      eslint-plugin-import: 2.32.0(@typescript-eslint/parser@8.46.3(eslint@9.39.1(jiti@2.6.1))(typescript@5.9.3))(eslint-import-resolver-typescript@3.10.1)(eslint@9.39.1(jiti@2.6.1))
+      eslint-plugin-import: 2.32.0(@typescript-eslint/parser@8.46.4(eslint@9.39.1(jiti@2.6.1))(typescript@5.9.3))(eslint-import-resolver-typescript@3.10.1)(eslint@9.39.1(jiti@2.6.1))
       eslint-plugin-jsx-a11y: 6.10.2(eslint@9.39.1(jiti@2.6.1))
       eslint-plugin-react: 7.37.5(eslint@9.39.1(jiti@2.6.1))
       eslint-plugin-react-hooks: 5.2.0(eslint@9.39.1(jiti@2.6.1))
@@ -5483,22 +5484,22 @@
       tinyglobby: 0.2.15
       unrs-resolver: 1.11.1
     optionalDependencies:
-      eslint-plugin-import: 2.32.0(@typescript-eslint/parser@8.46.3(eslint@9.39.1(jiti@2.6.1))(typescript@5.9.3))(eslint-import-resolver-typescript@3.10.1)(eslint@9.39.1(jiti@2.6.1))
+      eslint-plugin-import: 2.32.0(@typescript-eslint/parser@8.46.4(eslint@9.39.1(jiti@2.6.1))(typescript@5.9.3))(eslint-import-resolver-typescript@3.10.1)(eslint@9.39.1(jiti@2.6.1))
     transitivePeerDependencies:
       - supports-color
 
-  eslint-module-utils@2.12.1(@typescript-eslint/parser@8.46.3(eslint@9.39.1(jiti@2.6.1))(typescript@5.9.3))(eslint-import-resolver-node@0.3.9)(eslint-import-resolver-typescript@3.10.1)(eslint@9.39.1(jiti@2.6.1)):
+  eslint-module-utils@2.12.1(@typescript-eslint/parser@8.46.4(eslint@9.39.1(jiti@2.6.1))(typescript@5.9.3))(eslint-import-resolver-node@0.3.9)(eslint-import-resolver-typescript@3.10.1)(eslint@9.39.1(jiti@2.6.1)):
     dependencies:
       debug: 3.2.7
     optionalDependencies:
-      '@typescript-eslint/parser': 8.46.3(eslint@9.39.1(jiti@2.6.1))(typescript@5.9.3)
+      '@typescript-eslint/parser': 8.46.4(eslint@9.39.1(jiti@2.6.1))(typescript@5.9.3)
       eslint: 9.39.1(jiti@2.6.1)
       eslint-import-resolver-node: 0.3.9
       eslint-import-resolver-typescript: 3.10.1(eslint-plugin-import@2.32.0)(eslint@9.39.1(jiti@2.6.1))
     transitivePeerDependencies:
       - supports-color
 
-  eslint-plugin-import@2.32.0(@typescript-eslint/parser@8.46.3(eslint@9.39.1(jiti@2.6.1))(typescript@5.9.3))(eslint-import-resolver-typescript@3.10.1)(eslint@9.39.1(jiti@2.6.1)):
+  eslint-plugin-import@2.32.0(@typescript-eslint/parser@8.46.4(eslint@9.39.1(jiti@2.6.1))(typescript@5.9.3))(eslint-import-resolver-typescript@3.10.1)(eslint@9.39.1(jiti@2.6.1)):
     dependencies:
       '@rtsao/scc': 1.1.0
       array-includes: 3.1.9
@@ -5509,7 +5510,7 @@
       doctrine: 2.1.0
       eslint: 9.39.1(jiti@2.6.1)
       eslint-import-resolver-node: 0.3.9
-      eslint-module-utils: 2.12.1(@typescript-eslint/parser@8.46.3(eslint@9.39.1(jiti@2.6.1))(typescript@5.9.3))(eslint-import-resolver-node@0.3.9)(eslint-import-resolver-typescript@3.10.1)(eslint@9.39.1(jiti@2.6.1))
+      eslint-module-utils: 2.12.1(@typescript-eslint/parser@8.46.4(eslint@9.39.1(jiti@2.6.1))(typescript@5.9.3))(eslint-import-resolver-node@0.3.9)(eslint-import-resolver-typescript@3.10.1)(eslint@9.39.1(jiti@2.6.1))
       hasown: 2.0.2
       is-core-module: 2.16.1
       is-glob: 4.0.3
@@ -5521,7 +5522,7 @@
       string.prototype.trimend: 1.0.9
       tsconfig-paths: 3.15.0
     optionalDependencies:
-      '@typescript-eslint/parser': 8.46.3(eslint@9.39.1(jiti@2.6.1))(typescript@5.9.3)
+      '@typescript-eslint/parser': 8.46.4(eslint@9.39.1(jiti@2.6.1))(typescript@5.9.3)
     transitivePeerDependencies:
       - eslint-import-resolver-typescript
       - eslint-import-resolver-webpack
@@ -5644,7 +5645,7 @@
 
   eventemitter3@5.0.1: {}
 
-  exsolve@1.0.7: {}
+  exsolve@1.0.8: {}
 
   extend@3.0.2: {}
 
@@ -6390,11 +6391,7 @@
 
   natural-compare@1.4.0: {}
 
-<<<<<<< HEAD
-  next-auth@4.24.13(@auth/core@0.41.1(nodemailer@7.0.10))(next@15.5.6(react-dom@19.2.0(react@19.2.0))(react@19.2.0))(nodemailer@7.0.10)(react-dom@19.2.0(react@19.2.0))(react@19.2.0):
-=======
-  next-auth@4.24.13(@auth/core@0.40.0(nodemailer@7.0.10))(next@16.0.1(react-dom@19.2.0(react@19.2.0))(react@19.2.0))(nodemailer@7.0.10)(react-dom@19.2.0(react@19.2.0))(react@19.2.0):
->>>>>>> 8e113f27
+  next-auth@4.24.13(@auth/core@0.41.1(nodemailer@7.0.10))(next@16.0.1(react-dom@19.2.0(react@19.2.0))(react@19.2.0))(nodemailer@7.0.10)(react-dom@19.2.0(react@19.2.0))(react@19.2.0):
     dependencies:
       '@babel/runtime': 7.28.4
       '@panva/hkdf': 1.2.1
@@ -6421,7 +6418,7 @@
     dependencies:
       '@next/env': 16.0.1
       '@swc/helpers': 0.5.15
-      caniuse-lite: 1.0.30001753
+      caniuse-lite: 1.0.30001754
       postcss: 8.4.31
       react: 19.2.0
       react-dom: 19.2.0(react@19.2.0)
@@ -6435,7 +6432,7 @@
       '@next/swc-linux-x64-musl': 16.0.1
       '@next/swc-win32-arm64-msvc': 16.0.1
       '@next/swc-win32-x64-msvc': 16.0.1
-      sharp: 0.34.4
+      sharp: 0.34.5
     transitivePeerDependencies:
       - '@babel/core'
       - babel-plugin-macros
@@ -6571,7 +6568,7 @@
   pkg-types@2.3.0:
     dependencies:
       confbox: 0.2.2
-      exsolve: 1.0.7
+      exsolve: 1.0.8
       pathe: 2.0.3
 
   possible-typed-array-names@1.1.0: {}
@@ -6735,7 +6732,7 @@
 
   readdirp@4.1.2: {}
 
-  recharts@3.3.0(@types/react@19.2.2)(react-dom@19.2.0(react@19.2.0))(react-is@18.3.1)(react@19.2.0)(redux@5.0.1):
+  recharts@3.4.1(@types/react@19.2.2)(react-dom@19.2.0(react@19.2.0))(react-is@18.3.1)(react@19.2.0)(redux@5.0.1):
     dependencies:
       '@reduxjs/toolkit': 2.10.1(react-redux@9.2.0(@types/react@19.2.2)(react@19.2.0)(redux@5.0.1))(react@19.2.0)
       clsx: 2.1.1
@@ -6869,34 +6866,36 @@
       es-errors: 1.3.0
       es-object-atoms: 1.1.1
 
-  sharp@0.34.4:
+  sharp@0.34.5:
     dependencies:
       '@img/colour': 1.0.0
       detect-libc: 2.1.2
       semver: 7.7.3
     optionalDependencies:
-      '@img/sharp-darwin-arm64': 0.34.4
-      '@img/sharp-darwin-x64': 0.34.4
-      '@img/sharp-libvips-darwin-arm64': 1.2.3
-      '@img/sharp-libvips-darwin-x64': 1.2.3
-      '@img/sharp-libvips-linux-arm': 1.2.3
-      '@img/sharp-libvips-linux-arm64': 1.2.3
-      '@img/sharp-libvips-linux-ppc64': 1.2.3
-      '@img/sharp-libvips-linux-s390x': 1.2.3
-      '@img/sharp-libvips-linux-x64': 1.2.3
-      '@img/sharp-libvips-linuxmusl-arm64': 1.2.3
-      '@img/sharp-libvips-linuxmusl-x64': 1.2.3
-      '@img/sharp-linux-arm': 0.34.4
-      '@img/sharp-linux-arm64': 0.34.4
-      '@img/sharp-linux-ppc64': 0.34.4
-      '@img/sharp-linux-s390x': 0.34.4
-      '@img/sharp-linux-x64': 0.34.4
-      '@img/sharp-linuxmusl-arm64': 0.34.4
-      '@img/sharp-linuxmusl-x64': 0.34.4
-      '@img/sharp-wasm32': 0.34.4
-      '@img/sharp-win32-arm64': 0.34.4
-      '@img/sharp-win32-ia32': 0.34.4
-      '@img/sharp-win32-x64': 0.34.4
+      '@img/sharp-darwin-arm64': 0.34.5
+      '@img/sharp-darwin-x64': 0.34.5
+      '@img/sharp-libvips-darwin-arm64': 1.2.4
+      '@img/sharp-libvips-darwin-x64': 1.2.4
+      '@img/sharp-libvips-linux-arm': 1.2.4
+      '@img/sharp-libvips-linux-arm64': 1.2.4
+      '@img/sharp-libvips-linux-ppc64': 1.2.4
+      '@img/sharp-libvips-linux-riscv64': 1.2.4
+      '@img/sharp-libvips-linux-s390x': 1.2.4
+      '@img/sharp-libvips-linux-x64': 1.2.4
+      '@img/sharp-libvips-linuxmusl-arm64': 1.2.4
+      '@img/sharp-libvips-linuxmusl-x64': 1.2.4
+      '@img/sharp-linux-arm': 0.34.5
+      '@img/sharp-linux-arm64': 0.34.5
+      '@img/sharp-linux-ppc64': 0.34.5
+      '@img/sharp-linux-riscv64': 0.34.5
+      '@img/sharp-linux-s390x': 0.34.5
+      '@img/sharp-linux-x64': 0.34.5
+      '@img/sharp-linuxmusl-arm64': 0.34.5
+      '@img/sharp-linuxmusl-x64': 0.34.5
+      '@img/sharp-wasm32': 0.34.5
+      '@img/sharp-win32-arm64': 0.34.5
+      '@img/sharp-win32-ia32': 0.34.5
+      '@img/sharp-win32-x64': 0.34.5
     optional: true
 
   shebang-command@2.0.0:
@@ -7035,11 +7034,9 @@
 
   tailwind-merge@3.4.0: {}
 
-  tailwindcss-animate@1.0.7(tailwindcss@4.1.16):
-    dependencies:
-      tailwindcss: 4.1.16
-
-  tailwindcss@4.1.16: {}
+  tailwindcss-animate@1.0.7(tailwindcss@4.1.17):
+    dependencies:
+      tailwindcss: 4.1.17
 
   tailwindcss@4.1.17: {}
 
